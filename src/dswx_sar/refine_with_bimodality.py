import copy
import logging
import mimetypes
import os
import time

import cv2
from joblib import Parallel, delayed
import numpy as np
import scipy
from scipy import ndimage, stats
from scipy.optimize import curve_fit
from skimage.filters import (threshold_otsu,
                             threshold_multiotsu)
import gc

from dswx_sar import (dswx_sar_util,
                      generate_log,
                      masking_with_ancillary)
from dswx_sar.dswx_runconfig import (_get_parser,
                                     RunConfig,
                                     DSWX_S1_POL_DICT)

logger = logging.getLogger('dswx_s1')


class BimodalityMetrics:
    '''Estimate metrics for bimodality'''

    def __init__(self,
                 intensity_array,
                 hist_min=-32,
                 hist_max=-5,
                 hist_num=200,
<<<<<<< HEAD
                 gauss_dist_thres_bound=None):
=======
                 gauss_dist_thres_bound=[-18, 0]):
>>>>>>> 27dbb64c
        """Initialized BimodalityMetrics Class with intensity array

        Parameters
        ----------
        intensity_array : np.ndarray
            intensity array in linear scale
        hist_min : float
            minimum value to build histogram in dB
        hist_max : float
            maximum value to build histogram in dB
        hist_num : float
            number of histogram bins
        gauss_dist_thres_bound: list
            bound for threshold to fit the bimodal
            distribution
        """
        if gauss_dist_thres_bound is None:
            gauss_dist_thres_bound = [-18, 0]
        self.intensity_array = intensity_array.flatten()
        int_db = 10 * np.log10(self.intensity_array)
        self.int_db = int_db

        bins_hist = np.linspace(hist_min,
                                hist_max,
                                hist_num + 1)

        self.counts, bins = np.histogram(int_db,
                                         bins=bins_hist,
                                         density=True)
        self.bincenter = (bins[:-1] + bins[1:]) / 2
        self.binstep = bins[2] - bins[1]

        # remove invalid values
        mask = (np.isnan(int_db)) | (np.isinf(int_db)) | (np.isinf(-int_db))
        int_db = int_db[np.invert(mask)]
<<<<<<< HEAD
        if len(int_db) >= 3:
            self.enough_number = True
            # Threshold for two Gaussian fitting
            self.threshold_global_otsu = threshold_otsu(int_db)

            # If the threshold is too low,
            # then apply multi-threshold algorithm
            if self.threshold_global_otsu < gauss_dist_thres_bound[0]:
                try:
                    multithreshold_global_otsu = \
                        threshold_multiotsu(int_db)

                    if any(multithreshold_global_otsu >=
                           gauss_dist_thres_bound[0]):
                        self.threshold_global_otsu_ind = \
                            np.where((multithreshold_global_otsu >
                                      gauss_dist_thres_bound[0]) &
                                     (multithreshold_global_otsu <
                                      gauss_dist_thres_bound[1]))
                        if self.threshold_global_otsu_ind[0]:
                            self.threshold_global_otsu = \
                                multithreshold_global_otsu[
                                    self.threshold_global_otsu_ind[0][0]]

                except ValueError:
                    logger.info('multiotsu method failed.')

            self.prob = self.counts * self.binstep

            # Initial values for curve fitting using threshold computed above
            left_sample = int_db[int_db < self.threshold_global_otsu]
            right_sample = int_db[int_db > self.threshold_global_otsu]
            if len(left_sample) > 0 and len(right_sample) > 0:
                mean_lt = np.nanmean(left_sample)
                mean_gt = np.nanmean(right_sample)
                std_lt = np.std(left_sample)
                std_gt = np.std(right_sample)
=======

        # Threshold for two Gaussian fitting
        self.threshold_global_otsu = threshold_otsu(int_db)

        # If the threshold is too low,
        # then apply multi-threshold algorithm
        if self.threshold_global_otsu < gauss_dist_thres_bound[0]:
            try:
                multithreshold_global_otsu = threshold_multiotsu(int_db)
                if any(multithreshold_global_otsu >= gauss_dist_thres_bound[0]):
                    self.threshold_global_otsu_ind = \
                        np.where((multithreshold_global_otsu >
                                gauss_dist_thres_bound[0]) &
                                (multithreshold_global_otsu <
                                gauss_dist_thres_bound[1]))

                    if self.threshold_global_otsu_ind[0]:
                        self.threshold_global_otsu = \
                            multithreshold_global_otsu[
                                self.threshold_global_otsu_ind[0][0]]
            except ValueError:
                logger.info('multiotsu method failed.')

        self.prob = self.counts * self.binstep

        # Initial values for curve fitting using threshold computed above
        left_sample = int_db[int_db < self.threshold_global_otsu]
        right_sample = int_db[int_db > self.threshold_global_otsu]
        if len(left_sample) > 0 and len(right_sample) > 0:
            mean_lt = np.nanmean(left_sample)
            mean_gt = np.nanmean(right_sample)
            std_lt = np.std(left_sample)
            std_gt = np.std(right_sample)
        else:
            mean_lt = self.threshold_global_otsu - 1
            mean_gt = self.threshold_global_otsu + 1
            std_lt, std_gt = 1, 1

        amp_lt_ind = np.abs(self.bincenter - mean_lt).argmin()
        amp_lt = self.prob[amp_lt_ind]
        amp_gt_ind = np.abs(self.bincenter - mean_gt).argmin()
        amp_gt = self.prob[amp_gt_ind]

        try:
            # starting value for curve_fit
            # mean, std, amplitude, mean, std, amplitude
            expected = (mean_lt, std_lt, amp_lt,
                        mean_gt, std_gt, amp_gt)
            params, _ = curve_fit(self.bimodal,
                                  self.bincenter,
                                  self.prob,
                                  expected,
                                  bounds=(
                                    (-30, 1e-10, 0,
                                    -30, 1e-10, 0),
                                    (5, 5, 1,
                                     5, 5, 1)))
            if params[0] > params[3]:
                self.second_mode = params[:3]
                self.first_mode = params[3:]
>>>>>>> 27dbb64c
            else:
                mean_lt = self.threshold_global_otsu - 1
                mean_gt = self.threshold_global_otsu + 1
                std_lt, std_gt = 1, 1

            amp_lt_ind = np.abs(self.bincenter - mean_lt).argmin()
            amp_lt = self.prob[amp_lt_ind]
            amp_gt_ind = np.abs(self.bincenter - mean_gt).argmin()
            amp_gt = self.prob[amp_gt_ind]

            try:
                # starting value for curve_fit
                # mean, std, amplitude, mean, std, amplitude
                expected = (mean_lt, std_lt, amp_lt,
                            mean_gt, std_gt, amp_gt)
                params, _ = curve_fit(self.bimodal,
                                      self.bincenter,
                                      self.prob,
                                      expected,
                                      bounds=(
                                        (-30, 1e-10, 0,
                                         -30, 1e-10, 0),
                                        (5, 5, 1,
                                         5, 5, 1)))
                if params[0] > params[3]:
                    self.second_mode = params[:3]
                    self.first_mode = params[3:]
                else:
                    self.first_mode = params[:3]
                    self.second_mode = params[3:]
                # Left Gaussian
                self.simul_first = self.gauss(self.bincenter,
                                              *self.first_mode)
                self.simul_second = self.gauss(self.bincenter,
                                               *self.second_mode)
                self.simul_all = self.simul_first + self.simul_second
                self.optimization = True

            except ValueError:
                logger.info('ValueError: Bimodal curve Fitting fails in '
                            'BimodalityMetrics.')
                self.optimization = False
            except RuntimeError:
                logger.info('RuntimeError: Bimodal curve Fitting fails in '
                            'BimodalityMetrics.')
                self.optimization = False
        else:
            self.optimization = False
<<<<<<< HEAD
            self.enough_number = False
=======
>>>>>>> 27dbb64c

    def gauss(self, array, mu, sigma, amplitude):
        """ Calculate the value of a Gaussian (normal) function.

        Parameters
        ----------
        array : float or array-like
            The value(s) at which to evaluate the Gaussian.
        mu: float
            The mean of the Gaussian.
        sigma: float
            The standard deviation of the Gaussian.
        amplitude: float
            Amplitude of the Gaussian.

        Returns
        ----------
        float or array-like
            The value(s) of the Gaussian function at x.
        """
        return amplitude * np.exp(-(array - mu)**2 / 2 / sigma ** 2)

    def bimodal(self, array, mu1, sigma1, amplitud1,
                mu2, sigma2, amplitud2):
        """ Calculate the value of a bimodal Gaussian (normal) function.

        Parameters
        ----------
        array : float or array-like
            The value(s) at which to evaluate the Gaussian.
        mu1: float
            The mean of the first Gaussian.
        sigma1: float
            The standard deviation of the first Gaussian.
        amplitud1: float
            Amplitude of the first Gaussian.
        mu2: float
            The mean of the second Gaussian.
        sigma2: float
            The standard deviation of the second Gaussian.
        amplitud2: float
            Amplitude of the second Gaussian.

        Returns
        ----------
        float or array-like
            The value(s) of the Gaussian function at x.
        """
        return self.gauss(array, mu1, sigma1, amplitud1) + \
            self.gauss(array, mu2, sigma2, amplitud2)

    def compute_ashman(self):
        """Compute the Ashman coefficient for bimodality estimation.

        This method calculates the Ashman coefficient,
        which is a measure of bimodality,
        based on the first and second distributions of the input histogram.

        Returns:
        ----------
            float: The computed Ashman coefficient.

        """
        numerator = np.sqrt(2) * np.abs(self.first_mode[0]
                                        - self.second_mode[0])
        denominator = np.sqrt(self.first_mode[1] ** 2
                              + self.second_mode[1] ** 2)
        ashman_coeff = numerator / denominator
        return ashman_coeff

    def compute_bhc(self):
        """
        Compute the Bhattacharyya coefficient for bimodality estimation.

        This method calculates the Bhattacharyya coefficient, which is
        a measure of bimodality, based on
        the normalized histograms of simulated and observed data.

        Returns:
        ----------
            float: The computed Bhattacharyya coefficient.
        """
        simul_all_norm = self.simul_all / np.sum(self.simul_all)
        counts_norm = self.counts / np.sum(self.counts)
        bhc_coeff = np.sum(np.sqrt(simul_all_norm * counts_norm))
        return bhc_coeff

    def compute_surface_ratio(self):
        """Compute the Surface Ratio coefficient
        for bimodality estimation.

        This method calculates the Surface Ratio coefficient,
        which is a measure of bimodality, based on
        the areas under the first and second modes of
        the simulated data histograms.

        Returns:
        ----------
            float: The computed Surface Ratio coefficient.
        """
        area_first = np.sum(self.simul_first)
        area_second = np.sum(self.simul_second)
        surface_ratio_coeff = np.nanmin([area_first, area_second]) / \
            np.max([area_first, area_second])
        return surface_ratio_coeff

    def compute_bc_coefficient(self):
        """Compute the BC coefficient for bimodality estimation.

        This method calculates the BC coefficient,
        which is a measure of bimodality,
        based on the skewness and kurtosis of the input data.

        Returns:
        ----------
            float: The computed BC coefficient.
      """
        sample_size = len(self.int_db)
        skewness_sq = stats.skew(self.int_db,
                                 nan_policy='omit',
                                 bias=False) ** 2
        kurtosis = stats.kurtosis(self.int_db,
                                  nan_policy='omit',
                                  bias=False)
        adjustment = 3 * ((sample_size - 1) ** 2) / (
            sample_size - 2) / (sample_size - 3)
        bc_coeff = (skewness_sq + 1) / (kurtosis + adjustment)
        return bc_coeff

    def compute_bimodality(self):
        """
        Compute the bimodality coefficient based on histogram analysis.

        This method estimates the bimodality coefficient,
        which measures the degree of bimodality in the
        input data. It uses histogram analysis to identify
        the bin corresponding to the valley between the
        two modes of the data. Then, it calculates the bimodality
        coefficient based on the mean values and
        probabilities of the two modes.

        Returns:
        ----------
            float: The computed bimodality coefficient.
        """
        try:
            local_left_ind = np.argmax(self.simul_first)
            local_right_ind = np.argmax(self.simul_second)

            if self.simul_first.ndim == 1:
                start_ind = max(0, local_left_ind - 1)
                end_ind = min(local_right_ind, len(self.simul_all))
            else:
                start_ind = max(0, local_left_ind[0] - 1)
                end_ind = min(local_right_ind[0], len(self.simul_all))

            local_min_ind = np.argmin(self.simul_all[start_ind:end_ind]) + \
                start_ind

            value = self.bincenter[local_min_ind]
            cand_lte = self.bincenter <= value
            cand_gte = self.bincenter >= value
<<<<<<< HEAD

            # if values are one of the bounds, int_db[slice] yields
            # empty array. we cannot compute sigma_b in this way.
            if self.int_db[self.int_db <= value].size > 0 and \
               self.int_db[self.int_db >= value].size > 0:
                meanp_lte = np.nanmean(self.int_db[self.int_db <= value])
                meanp_gte = np.nanmean(self.int_db[self.int_db >= value])
                probp_lte = np.nansum(self.counts[cand_lte]) * self.binstep
                probp_gte = np.nansum(self.counts[cand_gte]) * self.binstep

                var_all = np.nanvar(self.int_db)
                sigma_b = probp_lte * probp_gte * \
                    ((meanp_lte - meanp_gte) ** 2) / var_all
            else:
                sigma_b, _ = estimate_bimodality(self.int_db)
        except ValueError:
=======
            meanp_lte = np.nanmean(self.int_db[self.int_db <= value])
            meanp_gte = np.nanmean(self.int_db[self.int_db >= value])
            probp_lte = np.nansum(self.counts[cand_lte]) * self.binstep
            probp_gte = np.nansum(self.counts[cand_gte]) * self.binstep

            var_all = np.nanvar(self.int_db)
            sigma_b = probp_lte * probp_gte * \
                ((meanp_lte - meanp_gte) ** 2) / var_all
        except:
>>>>>>> 27dbb64c
            sigma_b, _ = estimate_bimodality(self.int_db)

        return sigma_b

    def compute_metric(self,
                       ashman_flag=True,
                       bm_flag=True,
                       surface_ratio_flag=True,
                       bc_flag=True,
                       thresholds=None):
        """
        Compute the bimodality metric for the given data.

        This method computes the bimodality metric based on different
        criteria and thresholds. It takes several flags to control
        the computation of specific metrics. If optimization is enabled,
        it uses pre-computed metrics stored in the object's attributes.
        Otherwise, it calculates the bimodality metric using the
        `estimate_bimodality` function.

        Parameters
        ----------
        ashman_flag : bool
            Flag to indicate whether to consider
            the Ashman coefficient in the metric.
        bm_flag : bool
            Flag to indicate whether to consider
            the bimodality coefficient in the metric.
        surface_ratio_flag : bool
            Flag to indicate whether to consider
            the surface ratio in the metric.
        bc_flag : bool
            Flag to indicate whether to consider
            the BC coefficient in the metric.
        thresholds : list
            A list containing threshold values
            for different metrics. # ashman, bhc, surface_ratio, bm

        Returns
        -------
        bimodality_flag : bool
            A boolean value indicating whether the data satisfies
            the bimodality condition based on the
            selected metrics and thresholds.
        """
        if thresholds is None:
            thresholds = [1.5, 0.97, 0.1, 0.7]
        ashman, surface_ratio, bm_coeff, bc_coeff = \
            (None, None, None, None)
        bimodality_flag = False

<<<<<<< HEAD
        if self.enough_number:
            if self.optimization and len(self.int_db) > 4:
                (ashman, bhc, surface_ratio,
                 bm_coeff, bc_coeff) = self.get_metric()

                # Check if the data satisfies the conditions for bimodality
                bm_coeff_bool = bm_flag and \
                    (bm_coeff is None or bm_coeff > thresholds[3])
                ashman_bool = ashman_flag and \
                    (ashman is None or ashman > thresholds[0])
                surface_ratio_bool = surface_ratio_flag and \
                    (surface_ratio is None or surface_ratio > thresholds[2])
                bc_coeff_bool = bc_flag and \
                    (bc_coeff is None or bc_coeff > 5/9)
                bimodal_metrics = (int(ashman_bool) +
                                   int(bm_coeff_bool) +
                                   int(bc_coeff_bool))
                # If more than two metric satisficed are higher than threshold
                # or ashman coefficient is higher than 3
                # and surface ratio is higher than threshold
                bool_set = [(bimodal_metrics >= 2) or
                            (ashman > 3),
                            surface_ratio_bool]

                if all(element for element in bool_set):
                    bimodality_flag = True
            else:
                # If optimization fails, then apply alternative way
                # Compute bimodality using the estimate_bimodality function
                bt_max, ad_max = estimate_bimodality(self.int_db)
                if (bt_max > thresholds[3]) & (ad_max > 1.5):
                    bimodality_flag = True
=======
        if self.optimization and len(self.int_db) > 4:
            ashman, bhc, surface_ratio, bm_coeff, bc_coeff = self.get_metric()

            # Check if the data satisfies the conditions for bimodality
            bm_coeff_bool = bm_flag and \
                (bm_coeff is None or bm_coeff > thresholds[3])
            ashman_bool = ashman_flag and \
                (ashman is None or ashman > thresholds[0])
            bhc_bool = bhc_flag and \
                (bhc is None or bhc > thresholds[1])
            surface_ratio_bool = surface_ratio_flag and \
                (surface_ratio is None or surface_ratio > thresholds[2])
            bc_coeff_bool = bc_flag and \
                (bc_coeff is None or bc_coeff > 5/9)
            bimodal_metrics = (int(ashman_bool) +
                               int(bm_coeff_bool) +
                               int(bc_coeff_bool))
            # If more than two metric satisficed are higher than threshold
            # or ashman coefficient is higher than 3
            # and surface ratio is higher than threshold
            bool_set = [(bimodal_metrics >= 2) or (ashman > 3),
                        surface_ratio_bool]

            if all(element for element in bool_set):
                bimodality_flag = True
        else:
            # If optimization fails, then apply alternative way
            # Compute bimodality using the estimate_bimodality function
            bt_max, ad_max = estimate_bimodality(self.int_db)
            if (bt_max > thresholds[3]) & (ad_max > 1.5):
                bimodality_flag = True
>>>>>>> 27dbb64c

        return bimodality_flag

    def get_metric(self):
        """
        Calculate bimodality metrics based on the optimization flag.

        Returns:
            list: A list containing bimodality metrics.
            The list has the following elements:
                - ashman (float): The Ashman coefficient.
                - bhc (float): The Bhattacharyya coefficient.
                - surface_ratio (float): The surface ratio.
                - bm_coeff (float): The bimodality coefficient.
                - bc_coeff (float): The bc coefficient.
        """
        if self.optimization:
            ashman = self.compute_ashman()
            bhc = self.compute_bhc()
            surface_ratio = self.compute_surface_ratio()
            bm_coeff = self.compute_bimodality()
            bc_coeff = self.compute_bc_coefficient()
        else:
            ashman = 0
            bhc = 0
            surface_ratio = 0
            bm_coeff, _ = estimate_bimodality(self.int_db)
            bc_coeff = self.compute_bc_coefficient()

        return ashman, bhc, surface_ratio, bm_coeff, bc_coeff


def estimate_bimodality(array,
                        min_im=-30,
                        max_im=5,
                        numstep=100):
    ''' Quantify bimodal distribution from the histogram

    Parameters
    ----------
    array : numpy.ndarray
        intensity array
    min_im : float
        minimum range for histogram
    max_im : float
        maximum range for histogram
    numstep : integer
        number of histogram bins

    Returns
    -------
    sigma_max : float
        maximum value for estimated bimodality
    ad_max : numpy.ndarray
        maximum value for estimated bimodality
    '''
    array = array[np.invert(np.isnan(array)) & np.invert(np.isinf(array))]
    hist_bin = np.linspace(min_im, max_im, numstep + 1)
    counts, bins = np.histogram(array,
                                bins=hist_bin,
                                density=False)

    bincenter = (bins[:-1] + bins[1:]) / 2

    # smooth histogram by appling gaussian filter
    counts_smooth = scipy.signal.convolve(counts,
                                          [0.2261, 0.5478, 0.2261],
                                          'same')
    sigma_max = np.nan
    ad_max = np.nan

    if len(array) > 2:

        std_int = np.nanstd(array, ddof=1)**2

        sigma_b = np.zeros_like(bincenter)
        ads = np.zeros_like(bincenter)
        countsum = np.nansum(counts_smooth)

        for bin_idx, value in enumerate(bincenter):
            cand_left = bincenter <= value
            cand_right = bincenter >= value

            if np.any(cand_left):
                left_sum = np.nansum(counts_smooth[cand_left])
            else:
                left_sum = hist_bin[0]

            if np.any(cand_right):
                right_sum = np.nansum(counts_smooth[cand_right])
            else:
                right_sum = hist_bin[-1]

            # when number of histogram bin is not zero
            if left_sum > 0 and right_sum > 0:
                if np.any(cand_left):
                    meanp_left = \
                        np.nansum(counts_smooth[cand_left] *
                                  bincenter[cand_left]) \
                        / left_sum
                    stdp_left = np.sqrt(np.nansum(
                        ((counts_smooth[cand_left] * bincenter[cand_left])
                         - meanp_left)**2)) / left_sum
                    probp_left = np.nansum(counts_smooth[cand_left]) / countsum

                else:
                    meanp_left, stdp_left, probp_left = 0, 0, 0

                if np.any(cand_right):
                    meanp_right = \
                        np.nansum(counts_smooth[cand_right] *
                                  bincenter[cand_right]) \
                        / right_sum
                    stdp_right = np.sqrt(np.nansum(
                        ((counts_smooth[cand_right] *
                          bincenter[cand_right]) -
                         meanp_right)**2)) / right_sum
                    probp_right = \
                        np.nansum(counts_smooth[cand_right]) / countsum
                else:
                    meanp_right, stdp_right, probp_right = 0, 0, 0

                sigma_b[bin_idx] = probp_left * probp_right * (
                    (meanp_left - meanp_right)**2) / std_int
                ads[bin_idx] = np.sqrt(2) * (
                    np.abs(meanp_left - meanp_right)) / np.sqrt(
                    (stdp_left ** 2 + stdp_right ** 2))

        sigma_max = np.nanmax(sigma_b)
        ad_max = np.nanmax(ads)

    return sigma_max, ad_max


def process_dark_land_component(args):
    """
    Process a dark land component and compute bimodality metric.

    This function takes a set of input arguments and processes
    a dark land component using various raster datasets such as
    landcover, intensity bands, binary water mask, land areas,
    and labeled water elements. It computes the bimodality metric
    for the component based on certain conditions and returns the
    results.

    Parameters
    ----------
    args : tuple
        A tuple containing the following elements:
            - i: int
                The index of the dark land component.
            - sizes: int
                The size of the dark land component in pixels.
            - bounds: tuple
                The bounding box of the component
                (row, col, width, height).
            - ref_land_block: np.ndarray
                numpy array to the raster dataset representing land areas.
            - pol_ind: int
                Index of the polarization band to process.
            - bands_block: np.ndarray
                numpy array of the intensity bands raster dataset.
            - water_label_block: np.ndarray
                numpy array of the labeled water elements raster dataset.
            - thresholds: list
                List of the thresholds to determine bimiodality.
            - minimum_pixel (int): minimum number of pixels to accept
              as water bodies.
            - debug_mode: boolean
                Flag indicating whether to enable debug mode.
            - startline: int
                start line of the block
            - blocksize: int
                block size of the data

    Returns
    -------
    tuple:
        A tuple containing the results for the dark land component:
            - i (int): The index of the dark land component.
            - bimodality_array_i (bool): True if bimodality metric
              is computed successfully,
              False otherwise.
            - ref_land_portion (float): The portion of the land within
              binary water elements.
            - metric_output_i (numpy.ndarray): An array of size 5
              containing metric output
              values if debug_mode is True, otherwise, it contains zeros.
    """
<<<<<<< HEAD
    (i, sizes, bounds, ref_land_block,
=======
    (i, sizes, bounds, ref_land_block, landcover_block,
>>>>>>> 27dbb64c
     pol_ind, bands_block, water_label_block, thresholds,
     minimum_pixel, debug_mode, startline, blocksize) = args

    bounds[3] = min(bounds[3], blocksize+startline)
    bounds[2] = max(bounds[2], startline)
    # bounding box covering the water
    x_off, _, y_off, _ = bounds
    width = bounds[1] - bounds[0]
    height = bounds[3] - bounds[2]

<<<<<<< HEAD
    # Assign the datasets to their respective variables
    # landcover, bands, ref_land, water_label = raster_datasets
    if bands_block.ndim == 2:
        bands_block = np.expand_dims(bands_block, axis=0)

=======
    # # Assign the datasets to their respective variables
    # landcover, bands, ref_land, water_label = raster_datasets
    if bands_block.ndim == 2:
        bands_block = np.reshape(bands_block, [1,
                                               bands_block.shape[0],
                                               bands_block.shape[1]])
>>>>>>> 27dbb64c
    bands = bands_block[pol_ind,
                        y_off-startline:y_off+height-startline,
                        x_off:x_off+width]
    ref_land = ref_land_block[y_off-startline:y_off+height-startline,
                              x_off:x_off+width]
<<<<<<< HEAD
=======
    landcover = landcover_block[
        y_off-startline:y_off+height-startline,
        x_off:x_off+width]
>>>>>>> 27dbb64c
    water_label = water_label_block[
        y_off-startline:y_off+height-startline,
        x_off:x_off+width]

    if bands.ndim == 2:
        bands = bands[np.newaxis, :, :]
    # Identify out of boundary areas.
    out_boundary = (np.isnan(np.sum(bands, axis=0)) == 0) & (water_label == 0)

    # Prepare array for 5 metrics
    metric_output_i = np.zeros(5)
    watermask = water_label == i + 1

    # water mask == 1 represents areas where water is located from
    # previous step. landcover == 0  is the no-data area
    # (landcover != 0)) may need to be added
    mask = np.array((watermask == 1))

    # ref_land consists of 0 and 1 values
    ref_land_masked = ref_land[mask]
    # compute the portion of the land within binary water elements
    ref_land_portion = np.nanmean(ref_land_masked)

    # estimate bimodality only when pixel size is larger than 4
    # and ref_land_portion
    if sizes >= minimum_pixel and not np.isnan(ref_land_portion):

        # process only when land is dominant
        if ref_land_portion > 0.8:
            margin = int((np.sqrt(2) - 1.2) * np.sqrt(sizes))
            if margin == 0:
                margin = 1
            # apply dilation to binary image
            mask_buffer = ndimage.binary_dilation(watermask == 1,
                                                  iterations=margin,
                                                  mask=out_boundary)
            single_band = bands[pol_ind, ...]

            # compute median value for polygons
            intensity_center = np.nanmedian(single_band[watermask == 1])
            intensity_adjacent_area = single_band[(watermask == 0) &
                                                  (mask_buffer == 1)]

            intensity_adjacent_low = np.nanpercentile(intensity_adjacent_area,
                                                      15)

            # If polygon is brighter than adjancet pixels
            # the polygon does not belong to the dark land.
            # we don't compute bimodality
            if intensity_center > intensity_adjacent_low:
                bimodality_array_i = False
            else:
                intensity_array = single_band[mask_buffer]
                int_mask = (np.isnan(intensity_array)) | \
                           (intensity_array == 0)
                intensity_array = intensity_array[np.invert(int_mask)]
                # BimodalityMetrics requires at least 4 pixels
                if len(intensity_array) > 4:
                    metric_obj = BimodalityMetrics(intensity_array)
                    bimodality_array_i = metric_obj.compute_metric(
                        thresholds=thresholds)

                    if debug_mode:
                        metric_output_i = metric_obj.get_metric()
                else:
                    # if intensity array is empty
                    bimodality_array_i = False
        else:
            # if the water body candiates covers the water,
            # we don't compute bimodality
            bimodality_array_i = True
    else:
        # if the water body candiates are too small,
        # we don't compute bimodality and remove it.
        bimodality_array_i = False

    return i, bimodality_array_i, ref_land_portion, metric_output_i


def process_bright_water_component(args):
    """
    Process a bright water component and estimate bimodality metrics.
    This function takes a set of input arguments and processes a bright
    water component using various raster datasets such as landcover,
    intensity bands, and labeled water elements. It estimates bimodality
    metrics for the component based on certain conditions and thresholds.

    Parameters
    ----------
    args : tuple
    A tuple containing the following elements:
        - ind_bright_water: int
            The index of the bright water component.
        - sizes: int
            The size of the bright water component in pixels.
        - bounds: tuple
            The bounding box of the component
            (row, col, width, height).
        - output_water_block: np.ndarray
            numpy array of the labeled water elements raster dataset.
        - landcover_block: np.ndarray
            numpy array of the landcover raster dataset.
        - bands_block: np.ndarray
            numpy array of the intensity bands raster dataset.
        - ref_land_block: np.ndarray
            numpy array to the raster dataset representing land areas.
        - pol_ind: int
            Index of the polarization band to process.
        - threshold: tuple
            A tuple containing two threshold values for Bt
            and Ad metrics.
        - startline: int
            start line of the block
        - blocksize: int
            block size of the data

    Returns
    -------
    tuple
        A tuple containing the following results
        for the bright water component
            - Btmax (float): The estimated Bt metric value.
            - ADmax (float): The estimated AD metric value.
            - ind_bright_water (int): The index of the bright water component.
    """
<<<<<<< HEAD
    (ind_bright_water, sizes, bounds, output_water_block,
     landcover_block, bands_block, ref_land_block, pol_ind,
     threshold, startline, blocksize) = args
=======
    ind_bright_water, sizes, bounds, output_water_block, landcover_block, \
        bands_block, ref_land_block, pol_ind, threshold, startline, blocksize = args
>>>>>>> 27dbb64c

    # bounding box covering the bright waters
    bounds[3] = min(bounds[3], blocksize + startline)
    bounds[2] = max(bounds[2], startline)
<<<<<<< HEAD

=======
    x_off, _, y_off, _ = bounds
>>>>>>> 27dbb64c
    width = bounds[1] - bounds[0]
    height = bounds[3] - bounds[2]

    if bands_block.ndim == 2:
<<<<<<< HEAD
        bands_block = np.expand_dims(bands_block, axis=0)

    # Assume that blocks in block processing are split along
    # the y-axis only.
    slice_x = slice(bounds[0], bounds[0] + width)
    slice_y = slice(bounds[2] - startline, bounds[2] - startline + height)

    bands = bands_block[pol_ind, slice_y, slice_x]
    ref_land = ref_land_block[slice_y, slice_x]
    landcover = landcover_block[slice_y, slice_x]
    output_water = output_water_block[slice_y, slice_x]
=======
        bands_block = np.reshape(bands_block, [1,
                                               bands_block.shape[0],
                                               bands_block.shape[1]])

    bands = bands_block[pol_ind,
                        y_off-startline:y_off+height-startline,
                        x_off:x_off+width]

    ref_land = ref_land_block[y_off-startline:y_off+height-startline,
                              x_off:x_off+width]
    landcover = landcover_block[
        y_off-startline:y_off+height-startline,
        x_off:x_off+width]
    output_water = output_water_block[
        y_off-startline:y_off+height-startline,
        x_off:x_off+width]
>>>>>>> 27dbb64c

    # Find areas where is within entire image boundary and
    # water areas (output_water == 0)
    adjacent_areas = (np.isnan(np.sum(bands, axis=0)) == 0) & \
                     (output_water == 0)
    # Fine water areas from ref_land and landcover
    landcover_water = (ref_land == 0) | (landcover == 0)

    mask_water = output_water == ind_bright_water + 1

    landcover_water_target = landcover_water[mask_water]
    landcover_portion = np.mean(landcover_water_target) \
        if landcover_water_target.size > 0 else 0

    # Initially, value is set to be higher than threshold
    ad_value = threshold[1] + 0.5
    bt_value = threshold[0] + 0.5

    # if most areas are covered by water in landcover map,
    # compute bimodality
    if landcover_portion > 0.99:
        margin = int((np.sqrt(2) - 1.2) * np.sqrt(sizes))
        margin = max(margin, 5)
        mask_buffer = ndimage.binary_dilation(
                        mask_water,
                        iterations=margin,
                        mask=adjacent_areas)

        intensity_array = bands[mask_buffer]
        bt_value, ad_value = estimate_bimodality(
            10 * np.log10(intensity_array))

    return bt_value, ad_value, ind_bright_water


def remove_false_water_bimodality_parallel(water_mask_path,
                                           pol_list,
                                           thresholds,
                                           outputdir,
                                           meta_info=None,
                                           input_dict=None,
                                           minimum_pixel=4,
                                           debug_mode=False,
                                           number_workers=1,
                                           lines_per_block=500):
    """
    Remove falsely detected water bimodality from an image in parallel.
    This function identifies and processes areas of water and adjacent lands
    to verify and refine the accuracy of water detection in an image.
    This function should be used only for ['VV', 'VH', 'HH', 'HV'].
    In the case that the other polarization is given, then return input
    as it is.

    Parameters
    ----------
    water_mask_path: str
        Path of binary mask file indicating water areas in the image.
    pol_list: list
        List of polarizations (e.g., ['VV', 'VH', 'HH', 'HV']).
    thresholds : list
        A list containing threshold values
        for different metrics. # ashman, bhc, surface_ratio, bm
    outputdir: str
        Directory where the output images and metrics are saved.
    meta_info: dict
        Contains metadata of the input image such as
        'geotransform' and 'projection'.
    input_dict: dict
        Additional inputs required for processing.
        Must contain keys like 'ref_land',
        'landcover', 'intensity', etc. if provided.
    minimum_pixel: int (default=4)
        Minimum number of pixels for a water body
        to be considered for processing.
    debug_mode: bool
        If True, additional output metrics and
        images are saved for debugging purposes.
    lines_per_block: int
        lines of the block processing

    Returns
    -------
    bimodality_total: numpy.ndarray
        An image indicating the bimodality values across the entire scene.
    """
    rows, cols = meta_info['length'], meta_info['width']

    input_lines_per_block = lines_per_block
    pol_str = "_".join(pol_list)

    # To minimize memory usage, the bimodality test will be
    # carried out with the block first, and entire image will be
    # used for the remained componenets.
    lines_per_block_set = [input_lines_per_block,
                           input_lines_per_block*3,
                           input_lines_per_block*20,
                           rows]

    data_shape = [rows, cols]
    pad_shape = (0, 0)

    remove_false_path_prefix = 'remove_false_water_temp'
    remove_false_water_path_set = []

    for block_iter, lines_per_block in enumerate(lines_per_block_set):
        block_params = dswx_sar_util.block_param_generator(
            lines_per_block,
            data_shape,
            pad_shape)
        removed_false_water_path = os.path.join(
            outputdir,
            f'{remove_false_path_prefix}_{pol_str}_{block_iter}.tif')
        remove_false_water_path_set.append(removed_false_water_path)

        for block_ind, block_param in enumerate(block_params):

<<<<<<< HEAD
            logger.info(
                'remove_false_water_bimodality_parallel '
                f'block #{block_ind} from '
                f'{block_param.read_start_line} to '
                f'{block_param.read_start_line + block_param.read_length}')
=======
            logger.info(f'remove_false_water_bimodality_parallel '
                        f'block #{block_ind} from '
                        f'{block_param.read_start_line} to '
                        f'{block_param.read_start_line + block_param.read_length}')
>>>>>>> 27dbb64c

            water_mask = dswx_sar_util.get_raster_block(
                water_mask_path, block_param)

            # computes the connected components labeled image of boolean image
            # and also produces a statistics output for each label
            nb_components_water, output_water, stats_water, _ = \
                cv2.connectedComponentsWithStats(water_mask.astype(np.uint8),
                                                 connectivity=8)

            nb_components_water = nb_components_water - 1
            logger.info(f'detected component number : {nb_components_water}')

            # save the water label into file
            water_label_str = os.path.join(
                outputdir, f'false_water_label_{pol_str}.tif')
            dswx_sar_util.write_raster_block(
                water_label_str,
                output_water,
                block_param,
                geotransform=meta_info['geotransform'],
                projection=meta_info['projection'],
                datatype='int32',
                cog_flag=True,
                scratch_dir=outputdir)

            intensity_block = dswx_sar_util.get_raster_block(
                input_dict['intensity'], block_param)
<<<<<<< HEAD
=======
            landcover_block = dswx_sar_util.get_raster_block(
                input_dict['landcover'], block_param)
>>>>>>> 27dbb64c
            refland_block = dswx_sar_util.get_raster_block(
                input_dict['ref_land'], block_param)

            bimodality_set = []

            # sizes are last column and
            # bounding boxes are first to forth column.
            sizes = stats_water[1:, -1]
            bounding_boxes = stats_water[1:, :4]
            index_set = []
            component_data = {}

            for ind in range(0, nb_components_water):
                bbox_x, bbox_y, bbox_w, bbox_h = bounding_boxes[ind, :]
                size = sizes[ind]

                # Check if the component touches the boundary
                if bbox_y != 0 and \
                   (bbox_y + bbox_h) != block_param.block_length and \
                   size >= minimum_pixel:

                    margin = int((np.sqrt(2) - 1.2) * np.sqrt(size))
                    margin = max(margin, 1)

                    sub_x_start = bbox_x - margin
                    sub_x_end = bbox_x + bbox_w + margin
                    sub_y_start = bbox_y - margin + block_param.read_start_line
                    sub_y_end = bbox_y + bbox_h + margin + \
                        block_param.read_start_line

                    # Adjust the bounds to be within the valid range
                    sub_x_start = np.maximum(sub_x_start, 0)
                    sub_y_start = np.maximum(sub_y_start, 0)
                    sub_x_end = np.minimum(sub_x_end, cols)
                    sub_y_end = np.minimum(sub_y_end, rows)

                    index_set.append(ind)
                    component_data[ind] = (ind, size,
                                           [sub_x_start, sub_x_end,
                                            sub_y_start, sub_y_end])

            for pol_ind, pol in enumerate(pol_list):
                if pol in ['VV', 'VH', 'HH', 'HV']:
                    logger.info('removing false water using bimodality '
                                f'for {pol}')
                    # 1 dimensional array for bimodality values
<<<<<<< HEAD
                    bimodality_output = np.zeros(nb_components_water,
                                                 dtype='byte')
                    check_output = np.ones(len(sizes), dtype='byte')
=======
                    bimodality_output = np.zeros([nb_components_water], 
                                                 dtype='byte')
                    check_output = np.ones([len(sizes)], dtype='byte')
>>>>>>> 27dbb64c

                    if debug_mode:
                        metric_output = np.zeros([nb_components_water, 5])
                        ref_land_portion_output = \
<<<<<<< HEAD
                            np.zeros(nb_components_water)
=======
                            np.zeros([nb_components_water])
>>>>>>> 27dbb64c

                    args_list = [(component_data[i][0],
                                  component_data[i][1],
                                  component_data[i][2],
                                  refland_block,
<<<<<<< HEAD
=======
                                  landcover_block,
>>>>>>> 27dbb64c
                                  pol_ind,
                                  intensity_block,
                                  output_water,
                                  thresholds,
                                  minimum_pixel,
                                  debug_mode,
                                  block_param.read_start_line,
                                  block_param.block_length)
<<<<<<< HEAD
                                 for i in component_data.keys()]
=======
                                  for i in component_data.keys()]
>>>>>>> 27dbb64c

                    with Parallel(n_jobs=number_workers) as parallel:
                        results = parallel(
                            delayed(process_dark_land_component)(args)
                            for args in args_list)

                    # Assign results computed in parallel into variables
                    for result in results:
                        bimodal_ind, bimodality_array_i, \
                            ref_land_portion_output_i, metric_output_i = result
                        bimodality_output[bimodal_ind] = bimodality_array_i
                        check_output[bimodal_ind] = 0
                        if debug_mode:
                            ref_land_portion_output[bimodal_ind] = \
                                ref_land_portion_output_i
                            metric_output[bimodal_ind, :] = metric_output_i
                    if nb_components_water > 65535:
                        output_water_type = 'uint32'
                    else:
                        output_water_type = 'uint16'
<<<<<<< HEAD
                    output_water = output_water.astype(output_water_type)
                    old_val = np.arange(1, nb_components_water + 1) - .1
                    index_array_to_image = np.searchsorted(
                        old_val, output_water).astype(dtype=output_water_type)
                    bimodality_output_add = np.insert(bimodality_output, 0, 0,
                                                      axis=0)
                    bimodality_image = bimodality_output_add[
                        index_array_to_image].astype('byte')
=======
                    output_water = np.array(output_water,
                                            dtype=output_water_type)
                    old_val = np.arange(1, nb_components_water + 1) - .1
                    index_array_to_image = np.array(
                        np.searchsorted(old_val, output_water),
                        dtype=output_water_type)
                    bimodality_output_add = np.insert(bimodality_output, 0, 0,
                                                      axis=0)
                    bimodality_image = np.array(bimodality_output_add[
                        index_array_to_image], dtype='byte')
>>>>>>> 27dbb64c
                    del bimodality_output

                    # Skip saving the checking file in last iteration
                    if block_iter < len(lines_per_block_set)-1:
                        check_output = np.insert(check_output, 0, 0, axis=0)
<<<<<<< HEAD
                        check_image = check_output[
                            index_array_to_image].astype('byte')
=======
                        check_image = np.array(
                            check_output[index_array_to_image], dtype='byte')
>>>>>>> 27dbb64c

                    bimodality_set.append(bimodality_image)

                    if debug_mode:
                        ref_land_portion_output = np.insert(
                            ref_land_portion_output, 0, -1, axis=0)
                        ref_land_portion_image = ref_land_portion_output[
                            index_array_to_image]
                        dswx_sar_util.write_raster_block(
                            os.path.join(outputdir, f'land_portion_{pol}.tif'),
                            ref_land_portion_image,
                            block_param,
                            geotransform=meta_info['geotransform'],
                            projection=meta_info['projection'],
                            datatype='float32',
                            cog_flag=True,
                            scratch_dir=outputdir)

                        metric_detail_name = [
                            f'binary_ahman_{pol}.tif',
                            f'binary_bhc_{pol}.tif',
                            f'binary_asurface_ratio_{pol}.tif',
                            f'binary_bm_coeff_{pol}.tif',
                            f'binary_bc_coeff_{pol}.tif']

<<<<<<< HEAD
                        metric_output = np.insert(metric_output,
                                                  0,
                                                  np.zeros([1, 5]),
                                                  axis=0)
                        for metric_ind, metric_name in enumerate(
                             metric_detail_name):

                            metric_image0 = metric_output[index_array_to_image,
                                                          metric_ind]
=======
                        metric_output = np.insert(metric_output, 0, np.zeros([1, 5]), axis=0)
                        for metric_ind, metric_name in enumerate(metric_detail_name):
                            metric_image0 = metric_output[index_array_to_image, metric_ind]
>>>>>>> 27dbb64c
                            dswx_sar_util.write_raster_block(
                                os.path.join(outputdir, metric_name),
                                metric_image0,
                                block_param,
                                geotransform=meta_info['geotransform'],
                                projection=meta_info['projection'],
                                datatype='float32',
                                cog_flag=True,
                                scratch_dir=outputdir)
                    del results, bimodality_output_add
                    del bimodality_image, check_output
                    gc.collect()

            if {'HH', 'HV', 'VV', 'VH'}.intersection(set(pol_list)):
                bimodality_total = np.array(
                    np.nansum(bimodality_set, axis=0) > 0,
                    dtype='byte')
                # 0 value in output_water indicates the non-water
                bimodality_total[output_water == 0] = False
            else:
                # If the polarization is not in the list
                # ['VV', 'VH', 'HH', 'HV'],
                # Return input as it is without further modification.
                bimodality_total = water_mask
            del output_water, bimodality_set

            dswx_sar_util.write_raster_block(
                removed_false_water_path,
                bimodality_total,
                block_param,
                geotransform=meta_info['geotransform'],
                projection=meta_info['projection'],
                datatype='byte',
                cog_flag=True,
                scratch_dir=outputdir)

            # Skip saving the checking file in last iteration
<<<<<<< HEAD
            if block_iter < len(lines_per_block_set) - 1:
                # 'check_remove_false_water' has 1 value
                # for unprocessed components
                # due to its touching the boundaries and
                # has 0 value for processed components.
                check_remove_false_water_path = os.path.join(
                    outputdir,
                    f'check_remove_false_water_{pol_str}_{block_iter}.tif')
=======
            if block_iter < len(lines_per_block_set)-1:
                # 'check_remove_false_water' has 1 value
                # for unprocessed components
                # due to its touching the boundaries and 
                # has 0 value for processed components.
                check_remove_false_water_path = os.path.join(
                    outputdir,
                    f'check_remove_false_water_{"_".join(pol_list)}_{block_iter}.tif')
>>>>>>> 27dbb64c
                dswx_sar_util.write_raster_block(
                    check_remove_false_water_path,
                    check_image,
                    block_param,
                    geotransform=meta_info['geotransform'],
                    projection=meta_info['projection'],
                    datatype='byte',
                    cog_flag=True,
                    scratch_dir=outputdir)
                # In last block, the input water change to entire image.
                # When dealing with the entire image, only remaining components
                # will be checked.
<<<<<<< HEAD
                if block_param.block_length + \
                   block_param.read_start_line >= rows:

=======
                if block_param.block_length + block_param.read_start_line >= rows:
>>>>>>> 27dbb64c
                    water_mask_path = check_remove_false_water_path
                del check_image
            del bimodality_total
            gc.collect()

    if len(remove_false_water_path_set) >= 2:
        # Merge two results processed with block and entire image
        merged_removed_false_water_path = os.path.join(
            outputdir, f'merged_removed_false_water_{pol_str}.tif'
        )
        dswx_sar_util.merge_binary_layers(
            layer_list=remove_false_water_path_set,
            value_list=[1] * len(lines_per_block_set),
            merged_layer_path=merged_removed_false_water_path,
            lines_per_block=input_lines_per_block,
            mode='or',
            cog_flag=True,
            scratch_dir=outputdir)
    else:
        merged_removed_false_water_path = remove_false_water_path_set[0]

    return merged_removed_false_water_path


def fill_gap_water_bimodality_parallel(
        bright_water_path,
        pol_list,
<<<<<<< HEAD
        threshold=None,
=======
        threshold=[0.7, 1.5],
>>>>>>> 27dbb64c
        meta_info=None,
        outputdir=None,
        input_dict=None,
        number_workers=1,
        lines_per_block=500):
    """Fill gaps in water bodies using bimodality and
    normalized separation metrics in parallel.

    This function fills gaps in water bodies using bimodality and
    normalized separation metrics in parallel. It estimates bimodality
    and normalized separation for bright water components,
    and combines the metrics to create a binary image indicating water gaps.

    Parameters
    ----------
    bright_water_path : str
        Path indicating the binary water mask as a 2D NumPy array.
    pol_list : list
        List of polarization bands.
    threshold : list
        A list containing two threshold values for Bt and Ad metrics.
    meta_info : dict
        Metadata information such as geotransform and projection.
    outputdir : str
        Directory path for saving intermediate raster outputs.
    input_dict : dict
        A dictionary containing file paths for landcover, intensity bands,
        binary water mask, and raster dataset representing land areas.
    lines_per_block: int
        Number of lines to be used for the block processing

    Returns
    -------
    bimodal_ad_binary : numpy.ndarray
        A binary 2D NumPy array indicating the water gaps.
    """
    if threshold is None:
        threshold = [0.7, 1.5]

    rows, cols = meta_info['length'], meta_info['width']
    input_lines_per_block = lines_per_block
    pol_str = "_".join(pol_list)

    # To minimize memory usage, the bimodality test will be
    # carried out with the block first, and entire image will be
    # used for the remained componenets.
    lines_per_block_set = [lines_per_block,
                           lines_per_block * 20,
                           rows]
    data_shape = [rows, cols]
    pad_shape = (0, 0)

    fill_gap_path_prefix = 'fill_gap_water_temp'
    remove_bright_water_path_set = []

    for block_iter, lines_per_block in enumerate(lines_per_block_set):

        block_params = dswx_sar_util.block_param_generator(
            lines_per_block,
            data_shape,
            pad_shape)
        removed_bright_water_path = os.path.join(
            outputdir,
            f'{fill_gap_path_prefix}_{pol_str}_{block_iter}.tif')

        remove_bright_water_path_set.append(removed_bright_water_path)

        for block_ind, block_param in enumerate(block_params):
            logger.info(
                f'fill_gap_water_bimodality_parallel block #{block_ind} '
                f'from {block_param.read_start_line} to '
                f'{block_param.read_start_line + block_param.read_length}')
            water_mask = dswx_sar_util.get_raster_block(
                bright_water_path, block_param)
            out_boundary = dswx_sar_util.get_raster_block(
                input_dict['no_data'], block_param)
            water_mask[out_boundary == 1] = 0
            intensity_block = dswx_sar_util.get_raster_block(
                input_dict['intensity'], block_param)
            landcover_block = dswx_sar_util.get_raster_block(
                input_dict['landcover'], block_param)
            refland_block = dswx_sar_util.get_raster_block(
                input_dict['ref_land'], block_param)

            # computes the connected components labeled image of boolean image
            # and also produces a statistics output for each label
            nb_components_water, output_water, stats_water, _ = \
                cv2.connectedComponentsWithStats(water_mask.astype(np.uint8),
                                                 connectivity=8)
            if nb_components_water > 65535:
                output_water_type = 'uint32'
            else:
                output_water_type = 'uint16'
            del out_boundary, water_mask

            nb_components_water = nb_components_water - 1
            logger.info(f'detected component number : {nb_components_water}')

            water_label_str = os.path.join(
                outputdir, f'water_label_bright_water_{pol_str}.tif')
            dswx_sar_util.write_raster_block(
                water_label_str,
                output_water,
                block_param,
                geotransform=meta_info['geotransform'],
                projection=meta_info['projection'],
                datatype='int32',
                cog_flag=True,
                scratch_dir=outputdir)

            bimodality_set = np.zeros([block_param.block_length, cols],
                                      dtype='byte')

            sizes = stats_water[1:, -1]
            bounding_boxes = stats_water[1:, :4]
            index_set = []
            component_data = {}
            for ind in range(0, nb_components_water):
                bbox_x, bbox_y, bbox_w, bbox_h = bounding_boxes[ind, :]

                # Check if the component touches the boundary
                if bbox_y != 0 and \
                   (bbox_y + bbox_h) != block_param.block_length:

                    margin = int((np.sqrt(2) - 1.2) * np.sqrt(sizes[ind]))
                    sub_x_start = bbox_x - margin
                    sub_x_end = bbox_x + bbox_w + margin + 1
                    sub_y_start = bbox_y - margin + block_param.read_start_line
                    sub_y_end = bbox_y + bbox_h + \
                        margin + 1 + block_param.read_start_line

                    # Adjust the bounds to be within the valid range
                    sub_x_start = np.maximum(sub_x_start, 0)
                    sub_y_start = np.maximum(sub_y_start, 0)
                    sub_x_end = np.minimum(sub_x_end, cols)
                    sub_y_end = np.minimum(sub_y_end, rows)

                    size = sizes[ind]
                    index_set.append(ind)
                    component_data[ind] = (ind,
                                           size,
                                           [sub_x_start,
                                            sub_x_end,
                                            sub_y_start,
                                            sub_y_end])

            for pol_ind, pol in enumerate(pol_list):
                if pol in ['VV', 'VH', 'HH', 'HV']:
                    logger.info(
<<<<<<< HEAD
                        'filling bright water bodies with bimodality '
                        f'using {pol}')
                    bimodality_output = np.zeros(len(sizes),
                                                 dtype='byte')
                    check_output = np.ones(len(sizes),
                                           dtype='byte')

                    args_list = [(
                        component_data[i][0],
                        component_data[i][1],
                        component_data[i][2],
                        output_water,
                        landcover_block,
                        intensity_block,
                        refland_block,
                        pol_ind,
                        threshold,
                        block_param.read_start_line,
                        block_param.block_length)
                        for i in component_data.keys()]

                with Parallel(n_jobs=number_workers) as parallel:
                    results = parallel(
                        delayed(process_bright_water_component)(args)
                        for args in args_list)

=======
                        f'filling bright water bodies with bimodality using {pol}')
                    bimodality_output = np.zeros([len(sizes)], dtype='byte')
                    check_output = np.ones([len(sizes)], dtype='byte')

                    args_list = [(
                        component_data[i][0],
                        component_data[i][1],
                        component_data[i][2],
                        output_water,
                        landcover_block,
                        intensity_block,
                        refland_block,
                        pol_ind,
                        threshold,
                        block_param.read_start_line,
                        block_param.block_length) for i in component_data.keys()]

                with Parallel(n_jobs=number_workers) as parallel:
                    results = parallel(
                        delayed(process_bright_water_component)(args)
                        for args in args_list)

>>>>>>> 27dbb64c
                for res in results:
                    bt_value, ad_value, result_ind = res
                    bimodality_bright_water = \
                        (bt_value < threshold[0]) | \
                        (ad_value < threshold[1])
                    bimodality_output[result_ind] = bimodality_bright_water

                    # To avoid the duplicated jobs,
                    # the checked compoenents is recorded.
                    check_output[result_ind] = 0

<<<<<<< HEAD
                output_water = output_water.astype(output_water_type)

                old_val = np.arange(1, nb_components_water + 1) - .1
                index_array_to_image = np.searchsorted(
                    old_val, output_water).astype(output_water_type)
                bimodality_output = np.insert(bimodality_output, 0, 0, axis=0)
                check_output = np.insert(check_output, 0, 0, axis=0)

                bimodality_image = bimodality_output[
                    index_array_to_image].astype(dtype='byte')
                check_image = check_output[
                    index_array_to_image].astype(dtype='byte')
=======
                output_water = np.array(output_water, dtype=output_water_type)

                old_val = np.arange(1, nb_components_water + 1) - .1
                index_array_to_image = np.array(np.searchsorted(old_val,
                                                                output_water),
                                                dtype=output_water_type)
                bimodality_output = np.insert(bimodality_output, 0, 0, axis=0)
                check_output = np.insert(check_output, 0, 0, axis=0)

                bimodality_image = np.array(
                    bimodality_output[index_array_to_image], dtype='byte')
                check_image = np.array(check_output[index_array_to_image],
                                       dtype='byte')
>>>>>>> 27dbb64c
                bimodality_set += bimodality_image

            bimodal_ad_binary = bimodality_set > 0
            # 0 value in output_water indicates the non-water
            bimodal_ad_binary[output_water == 0] = False
            del bimodality_set
            gc.collect()
            dswx_sar_util.write_raster_block(
                removed_bright_water_path,
                bimodal_ad_binary,
                block_param,
                geotransform=meta_info['geotransform'],
                projection=meta_info['projection'],
                datatype='byte',
                cog_flag=True,
                scratch_dir=outputdir)

            check_fill_gap_path = os.path.join(
<<<<<<< HEAD
                outputdir, f'check_fill_gap_{pol_str}_{block_iter}.tif')
=======
                outputdir, f'check_fill_gap_{"_".join(pol_list)}_{block_iter}.tif')
>>>>>>> 27dbb64c

            dswx_sar_util.write_raster_block(
                check_fill_gap_path,
                check_image,
                block_param,
                geotransform=meta_info['geotransform'],
                projection=meta_info['projection'],
                datatype='byte',
                cog_flag=True,
                scratch_dir=outputdir)

        # In last block, the input water change to entire image.
        # When dealing with the entire image, only remaining components
        # will be checked.
        if block_param.block_length + block_param.read_start_line >= rows:
            bright_water_path = check_fill_gap_path

    # Merge two results processed with block and entire image
    meregd_fill_gap_layer_path = os.path.join(
        outputdir, f'merged_fill_gap_{pol_str}.tif'
    )
    dswx_sar_util.merge_binary_layers(
        layer_list=remove_bright_water_path_set,
        value_list=[1] * len(lines_per_block_set),
        merged_layer_path=meregd_fill_gap_layer_path,
        lines_per_block=input_lines_per_block,
        mode='or',
        cog_flag=True,
        scratch_dir=outputdir)

    return meregd_fill_gap_layer_path


def run(cfg):

    t_all = time.time()
    logger.info("Starting the refinement based on bimodality")

    outputdir = cfg.groups.product_path_group.scratch_path
    processing_cfg = cfg.groups.processing
    pol_list = copy.deepcopy(processing_cfg.polarizations)
    pol_options = processing_cfg.polarimetric_option

    if pol_options is not None:
        pol_list += pol_options

    pol_str = '_'.join(pol_list)
    co_pol = list(set(processing_cfg.copol) & set(pol_list))

    bimodality_cfg = processing_cfg.refine_with_bimodality
    minimum_pixel = bimodality_cfg.minimum_pixel
    threshold_set = bimodality_cfg.thresholds
    ashman_threshold = threshold_set.ashman
    bhc_threshold = threshold_set.Bhattacharyya_coefficient
    bm_threshold = threshold_set.bm_coefficient
    surface_ratio_threshold = threshold_set.surface_ratio
    number_workers = bimodality_cfg.number_cpu
    lines_per_block = bimodality_cfg.lines_per_block

    filt_im_str = os.path.join(outputdir, f"filtered_image_{pol_str}.tif")
    no_data_geotiff_path = os.path.join(
        outputdir, f"no_data_area_{pol_str}.tif")
    im_meta = dswx_sar_util.get_meta_from_tif(filt_im_str)

    # read the result of landcover masindex_array_to_imageg
    water_map_tif_str = os.path.join(
<<<<<<< HEAD
        outputdir, f'refine_landcover_binary_{pol_str}.tif')
=======
        outputdir, 'refine_landcover_binary_{}.tif'.format(pol_str))
>>>>>>> 27dbb64c

    # read landcover map
    landcover_map_tif_str = os.path.join(
        outputdir, 'interpolated_landcover.tif')
    landcover_map = dswx_sar_util.read_geotiff(landcover_map_tif_str)
    landcover_label = masking_with_ancillary.get_label_landcover_esa_10()

    reference_water_gdal_str = os.path.join(outputdir, 'interpolated_wbd.tif')

    # Identify the non-water area from Landcover map
    if 'openSea' in landcover_label:
        landcover_not_water = (landcover_map != landcover_label['openSea']) &\
             (landcover_map != landcover_label['Permanent water bodies'])
    else:
        landcover_not_water = \
            (landcover_map != landcover_label['Permanent water bodies']) &\
            (landcover_map != landcover_label['No_data'])

    ref_land_str = os.path.join(outputdir,
                                f'landcover_not_water_{pol_str}.tif')
    dswx_sar_util.save_raster_gdal(
                    data=landcover_not_water,
                    output_file=ref_land_str,
                    geotransform=im_meta['geotransform'],
                    projection=im_meta['projection'],
                    scratch_dir=outputdir)
    del landcover_not_water, landcover_map

    # If the landcover is non-water,
    # compute the bimnodality one more time
    # and remove the water body if test fails.
    input_file_dict = {'intensity': filt_im_str,
                       'landcover': landcover_map_tif_str,
                       'reference_water': reference_water_gdal_str,
                       'water_mask': water_map_tif_str,
                       'ref_land': ref_land_str,
                       'no_data': no_data_geotiff_path}

    # Identify waters that have not existed and
    # remove if bimodality does not exist
    bimodal_binary_path = \
        remove_false_water_bimodality_parallel(
            water_map_tif_str,
            pol_list=co_pol,
            thresholds=[ashman_threshold,
                        bhc_threshold,
                        surface_ratio_threshold,
                        bm_threshold],
            outputdir=outputdir,
            meta_info=im_meta,
            input_dict=input_file_dict,
            minimum_pixel=minimum_pixel,
            debug_mode=processing_cfg.debug_mode,
            number_workers=number_workers,
            lines_per_block=lines_per_block)

    # Identify gaps within the water bodies and fill the gaps
    # if bimodality exists
    bright_water_path = os.path.join(
        outputdir, f"bimodality_bright_water_{pol_str}.tif")

    dswx_sar_util.merge_binary_layers(
        layer_list=[bimodal_binary_path],
        value_list=[0],
        merged_layer_path=bright_water_path,
        lines_per_block=lines_per_block,
        mode='or', cog_flag=True,
        scratch_dir='.')

    fill_gap_bindary_path = \
        fill_gap_water_bimodality_parallel(
            bright_water_path,
            pol_list,
            threshold=[bm_threshold,
                       ashman_threshold],
            meta_info=im_meta,
            outputdir=outputdir,
            input_dict=input_file_dict,
            number_workers=number_workers,
            lines_per_block=lines_per_block)

    water_tif_str = os.path.join(
        outputdir, f"bimodality_output_binary_{pol_str}.tif")
    dswx_sar_util.merge_binary_layers(
        layer_list=[bimodal_binary_path, fill_gap_bindary_path],
        value_list=[1, 1],
        merged_layer_path=water_tif_str,
        lines_per_block=lines_per_block,
        mode='or',
        cog_flag=True,
        scratch_dir='.')

    t_time_end = time.time()
    t_all_elapsed = t_time_end - t_all
    logger.info("successfully ran bimodality test in "
                f"{t_all_elapsed:.3f} seconds")


def main():

    parser = _get_parser()

    args = parser.parse_args()

    generate_log.configure_log_file(args.log_file)

    mimetypes.add_type("text/yaml", ".yaml", strict=True)
    flag_first_file_is_text = 'text' in mimetypes.guess_type(
        args.input_yaml[0])[0]

    if len(args.input_yaml) > 1 and flag_first_file_is_text:
        logger.info('ERROR only one runconfig file is allowed')
        return

    if flag_first_file_is_text:
        cfg = RunConfig.load_from_yaml(args.input_yaml[0], 'dswx_s1', args)

    processing_cfg = cfg.groups.processing
    pol_mode = processing_cfg.polarization_mode
    pol_list = processing_cfg.polarizations
    if pol_mode == 'MIX_DUAL_POL':
        proc_pol_set = [DSWX_S1_POL_DICT['DV_POL'],
                        DSWX_S1_POL_DICT['DH_POL']]
    elif pol_mode == 'MIX_SINGLE_POL':
        proc_pol_set = [DSWX_S1_POL_DICT['SV_POL'],
                        DSWX_S1_POL_DICT['SH_POL']]
    else:
        proc_pol_set = [pol_list]

    for pol_set in proc_pol_set:
        processing_cfg.polarizations = pol_set
        run(cfg)


if __name__ == '__main__':

    main()<|MERGE_RESOLUTION|>--- conflicted
+++ resolved
@@ -32,11 +32,8 @@
                  hist_min=-32,
                  hist_max=-5,
                  hist_num=200,
-<<<<<<< HEAD
                  gauss_dist_thres_bound=None):
-=======
-                 gauss_dist_thres_bound=[-18, 0]):
->>>>>>> 27dbb64c
+
         """Initialized BimodalityMetrics Class with intensity array
 
         Parameters
@@ -72,7 +69,6 @@
         # remove invalid values
         mask = (np.isnan(int_db)) | (np.isinf(int_db)) | (np.isinf(-int_db))
         int_db = int_db[np.invert(mask)]
-<<<<<<< HEAD
         if len(int_db) >= 3:
             self.enough_number = True
             # Threshold for two Gaussian fitting
@@ -110,68 +106,7 @@
                 mean_gt = np.nanmean(right_sample)
                 std_lt = np.std(left_sample)
                 std_gt = np.std(right_sample)
-=======
-
-        # Threshold for two Gaussian fitting
-        self.threshold_global_otsu = threshold_otsu(int_db)
-
-        # If the threshold is too low,
-        # then apply multi-threshold algorithm
-        if self.threshold_global_otsu < gauss_dist_thres_bound[0]:
-            try:
-                multithreshold_global_otsu = threshold_multiotsu(int_db)
-                if any(multithreshold_global_otsu >= gauss_dist_thres_bound[0]):
-                    self.threshold_global_otsu_ind = \
-                        np.where((multithreshold_global_otsu >
-                                gauss_dist_thres_bound[0]) &
-                                (multithreshold_global_otsu <
-                                gauss_dist_thres_bound[1]))
-
-                    if self.threshold_global_otsu_ind[0]:
-                        self.threshold_global_otsu = \
-                            multithreshold_global_otsu[
-                                self.threshold_global_otsu_ind[0][0]]
-            except ValueError:
-                logger.info('multiotsu method failed.')
-
-        self.prob = self.counts * self.binstep
-
-        # Initial values for curve fitting using threshold computed above
-        left_sample = int_db[int_db < self.threshold_global_otsu]
-        right_sample = int_db[int_db > self.threshold_global_otsu]
-        if len(left_sample) > 0 and len(right_sample) > 0:
-            mean_lt = np.nanmean(left_sample)
-            mean_gt = np.nanmean(right_sample)
-            std_lt = np.std(left_sample)
-            std_gt = np.std(right_sample)
-        else:
-            mean_lt = self.threshold_global_otsu - 1
-            mean_gt = self.threshold_global_otsu + 1
-            std_lt, std_gt = 1, 1
-
-        amp_lt_ind = np.abs(self.bincenter - mean_lt).argmin()
-        amp_lt = self.prob[amp_lt_ind]
-        amp_gt_ind = np.abs(self.bincenter - mean_gt).argmin()
-        amp_gt = self.prob[amp_gt_ind]
-
-        try:
-            # starting value for curve_fit
-            # mean, std, amplitude, mean, std, amplitude
-            expected = (mean_lt, std_lt, amp_lt,
-                        mean_gt, std_gt, amp_gt)
-            params, _ = curve_fit(self.bimodal,
-                                  self.bincenter,
-                                  self.prob,
-                                  expected,
-                                  bounds=(
-                                    (-30, 1e-10, 0,
-                                    -30, 1e-10, 0),
-                                    (5, 5, 1,
-                                     5, 5, 1)))
-            if params[0] > params[3]:
-                self.second_mode = params[:3]
-                self.first_mode = params[3:]
->>>>>>> 27dbb64c
+
             else:
                 mean_lt = self.threshold_global_otsu - 1
                 mean_gt = self.threshold_global_otsu + 1
@@ -220,10 +155,8 @@
                 self.optimization = False
         else:
             self.optimization = False
-<<<<<<< HEAD
             self.enough_number = False
-=======
->>>>>>> 27dbb64c
+
 
     def gauss(self, array, mu, sigma, amplitude):
         """ Calculate the value of a Gaussian (normal) function.
@@ -386,7 +319,6 @@
             value = self.bincenter[local_min_ind]
             cand_lte = self.bincenter <= value
             cand_gte = self.bincenter >= value
-<<<<<<< HEAD
 
             # if values are one of the bounds, int_db[slice] yields
             # empty array. we cannot compute sigma_b in this way.
@@ -403,17 +335,7 @@
             else:
                 sigma_b, _ = estimate_bimodality(self.int_db)
         except ValueError:
-=======
-            meanp_lte = np.nanmean(self.int_db[self.int_db <= value])
-            meanp_gte = np.nanmean(self.int_db[self.int_db >= value])
-            probp_lte = np.nansum(self.counts[cand_lte]) * self.binstep
-            probp_gte = np.nansum(self.counts[cand_gte]) * self.binstep
-
-            var_all = np.nanvar(self.int_db)
-            sigma_b = probp_lte * probp_gte * \
-                ((meanp_lte - meanp_gte) ** 2) / var_all
-        except:
->>>>>>> 27dbb64c
+
             sigma_b, _ = estimate_bimodality(self.int_db)
 
         return sigma_b
@@ -465,7 +387,6 @@
             (None, None, None, None)
         bimodality_flag = False
 
-<<<<<<< HEAD
         if self.enough_number:
             if self.optimization and len(self.int_db) > 4:
                 (ashman, bhc, surface_ratio,
@@ -498,39 +419,7 @@
                 bt_max, ad_max = estimate_bimodality(self.int_db)
                 if (bt_max > thresholds[3]) & (ad_max > 1.5):
                     bimodality_flag = True
-=======
-        if self.optimization and len(self.int_db) > 4:
-            ashman, bhc, surface_ratio, bm_coeff, bc_coeff = self.get_metric()
-
-            # Check if the data satisfies the conditions for bimodality
-            bm_coeff_bool = bm_flag and \
-                (bm_coeff is None or bm_coeff > thresholds[3])
-            ashman_bool = ashman_flag and \
-                (ashman is None or ashman > thresholds[0])
-            bhc_bool = bhc_flag and \
-                (bhc is None or bhc > thresholds[1])
-            surface_ratio_bool = surface_ratio_flag and \
-                (surface_ratio is None or surface_ratio > thresholds[2])
-            bc_coeff_bool = bc_flag and \
-                (bc_coeff is None or bc_coeff > 5/9)
-            bimodal_metrics = (int(ashman_bool) +
-                               int(bm_coeff_bool) +
-                               int(bc_coeff_bool))
-            # If more than two metric satisficed are higher than threshold
-            # or ashman coefficient is higher than 3
-            # and surface ratio is higher than threshold
-            bool_set = [(bimodal_metrics >= 2) or (ashman > 3),
-                        surface_ratio_bool]
-
-            if all(element for element in bool_set):
-                bimodality_flag = True
-        else:
-            # If optimization fails, then apply alternative way
-            # Compute bimodality using the estimate_bimodality function
-            bt_max, ad_max = estimate_bimodality(self.int_db)
-            if (bt_max > thresholds[3]) & (ad_max > 1.5):
-                bimodality_flag = True
->>>>>>> 27dbb64c
+
 
         return bimodality_flag
 
@@ -720,11 +609,7 @@
               containing metric output
               values if debug_mode is True, otherwise, it contains zeros.
     """
-<<<<<<< HEAD
     (i, sizes, bounds, ref_land_block,
-=======
-    (i, sizes, bounds, ref_land_block, landcover_block,
->>>>>>> 27dbb64c
      pol_ind, bands_block, water_label_block, thresholds,
      minimum_pixel, debug_mode, startline, blocksize) = args
 
@@ -735,31 +620,17 @@
     width = bounds[1] - bounds[0]
     height = bounds[3] - bounds[2]
 
-<<<<<<< HEAD
     # Assign the datasets to their respective variables
     # landcover, bands, ref_land, water_label = raster_datasets
     if bands_block.ndim == 2:
         bands_block = np.expand_dims(bands_block, axis=0)
 
-=======
-    # # Assign the datasets to their respective variables
-    # landcover, bands, ref_land, water_label = raster_datasets
-    if bands_block.ndim == 2:
-        bands_block = np.reshape(bands_block, [1,
-                                               bands_block.shape[0],
-                                               bands_block.shape[1]])
->>>>>>> 27dbb64c
     bands = bands_block[pol_ind,
                         y_off-startline:y_off+height-startline,
                         x_off:x_off+width]
     ref_land = ref_land_block[y_off-startline:y_off+height-startline,
                               x_off:x_off+width]
-<<<<<<< HEAD
-=======
-    landcover = landcover_block[
-        y_off-startline:y_off+height-startline,
-        x_off:x_off+width]
->>>>>>> 27dbb64c
+
     water_label = water_label_block[
         y_off-startline:y_off+height-startline,
         x_off:x_off+width]
@@ -885,28 +756,18 @@
             - ADmax (float): The estimated AD metric value.
             - ind_bright_water (int): The index of the bright water component.
     """
-<<<<<<< HEAD
     (ind_bright_water, sizes, bounds, output_water_block,
      landcover_block, bands_block, ref_land_block, pol_ind,
      threshold, startline, blocksize) = args
-=======
-    ind_bright_water, sizes, bounds, output_water_block, landcover_block, \
-        bands_block, ref_land_block, pol_ind, threshold, startline, blocksize = args
->>>>>>> 27dbb64c
 
     # bounding box covering the bright waters
     bounds[3] = min(bounds[3], blocksize + startline)
     bounds[2] = max(bounds[2], startline)
-<<<<<<< HEAD
-
-=======
-    x_off, _, y_off, _ = bounds
->>>>>>> 27dbb64c
+
     width = bounds[1] - bounds[0]
     height = bounds[3] - bounds[2]
 
     if bands_block.ndim == 2:
-<<<<<<< HEAD
         bands_block = np.expand_dims(bands_block, axis=0)
 
     # Assume that blocks in block processing are split along
@@ -918,24 +779,7 @@
     ref_land = ref_land_block[slice_y, slice_x]
     landcover = landcover_block[slice_y, slice_x]
     output_water = output_water_block[slice_y, slice_x]
-=======
-        bands_block = np.reshape(bands_block, [1,
-                                               bands_block.shape[0],
-                                               bands_block.shape[1]])
-
-    bands = bands_block[pol_ind,
-                        y_off-startline:y_off+height-startline,
-                        x_off:x_off+width]
-
-    ref_land = ref_land_block[y_off-startline:y_off+height-startline,
-                              x_off:x_off+width]
-    landcover = landcover_block[
-        y_off-startline:y_off+height-startline,
-        x_off:x_off+width]
-    output_water = output_water_block[
-        y_off-startline:y_off+height-startline,
-        x_off:x_off+width]
->>>>>>> 27dbb64c
+
 
     # Find areas where is within entire image boundary and
     # water areas (output_water == 0)
@@ -1052,18 +896,12 @@
 
         for block_ind, block_param in enumerate(block_params):
 
-<<<<<<< HEAD
             logger.info(
                 'remove_false_water_bimodality_parallel '
                 f'block #{block_ind} from '
                 f'{block_param.read_start_line} to '
                 f'{block_param.read_start_line + block_param.read_length}')
-=======
-            logger.info(f'remove_false_water_bimodality_parallel '
-                        f'block #{block_ind} from '
-                        f'{block_param.read_start_line} to '
-                        f'{block_param.read_start_line + block_param.read_length}')
->>>>>>> 27dbb64c
+
 
             water_mask = dswx_sar_util.get_raster_block(
                 water_mask_path, block_param)
@@ -1092,11 +930,7 @@
 
             intensity_block = dswx_sar_util.get_raster_block(
                 input_dict['intensity'], block_param)
-<<<<<<< HEAD
-=======
-            landcover_block = dswx_sar_util.get_raster_block(
-                input_dict['landcover'], block_param)
->>>>>>> 27dbb64c
+
             refland_block = dswx_sar_util.get_raster_block(
                 input_dict['ref_land'], block_param)
 
@@ -1143,33 +977,21 @@
                     logger.info('removing false water using bimodality '
                                 f'for {pol}')
                     # 1 dimensional array for bimodality values
-<<<<<<< HEAD
                     bimodality_output = np.zeros(nb_components_water,
                                                  dtype='byte')
                     check_output = np.ones(len(sizes), dtype='byte')
-=======
-                    bimodality_output = np.zeros([nb_components_water], 
-                                                 dtype='byte')
-                    check_output = np.ones([len(sizes)], dtype='byte')
->>>>>>> 27dbb64c
+
 
                     if debug_mode:
                         metric_output = np.zeros([nb_components_water, 5])
                         ref_land_portion_output = \
-<<<<<<< HEAD
                             np.zeros(nb_components_water)
-=======
-                            np.zeros([nb_components_water])
->>>>>>> 27dbb64c
+
 
                     args_list = [(component_data[i][0],
                                   component_data[i][1],
                                   component_data[i][2],
                                   refland_block,
-<<<<<<< HEAD
-=======
-                                  landcover_block,
->>>>>>> 27dbb64c
                                   pol_ind,
                                   intensity_block,
                                   output_water,
@@ -1178,11 +1000,8 @@
                                   debug_mode,
                                   block_param.read_start_line,
                                   block_param.block_length)
-<<<<<<< HEAD
                                  for i in component_data.keys()]
-=======
-                                  for i in component_data.keys()]
->>>>>>> 27dbb64c
+
 
                     with Parallel(n_jobs=number_workers) as parallel:
                         results = parallel(
@@ -1203,7 +1022,6 @@
                         output_water_type = 'uint32'
                     else:
                         output_water_type = 'uint16'
-<<<<<<< HEAD
                     output_water = output_water.astype(output_water_type)
                     old_val = np.arange(1, nb_components_water + 1) - .1
                     index_array_to_image = np.searchsorted(
@@ -1212,30 +1030,15 @@
                                                       axis=0)
                     bimodality_image = bimodality_output_add[
                         index_array_to_image].astype('byte')
-=======
-                    output_water = np.array(output_water,
-                                            dtype=output_water_type)
-                    old_val = np.arange(1, nb_components_water + 1) - .1
-                    index_array_to_image = np.array(
-                        np.searchsorted(old_val, output_water),
-                        dtype=output_water_type)
-                    bimodality_output_add = np.insert(bimodality_output, 0, 0,
-                                                      axis=0)
-                    bimodality_image = np.array(bimodality_output_add[
-                        index_array_to_image], dtype='byte')
->>>>>>> 27dbb64c
+
                     del bimodality_output
 
                     # Skip saving the checking file in last iteration
                     if block_iter < len(lines_per_block_set)-1:
                         check_output = np.insert(check_output, 0, 0, axis=0)
-<<<<<<< HEAD
                         check_image = check_output[
                             index_array_to_image].astype('byte')
-=======
-                        check_image = np.array(
-                            check_output[index_array_to_image], dtype='byte')
->>>>>>> 27dbb64c
+
 
                     bimodality_set.append(bimodality_image)
 
@@ -1261,7 +1064,6 @@
                             f'binary_bm_coeff_{pol}.tif',
                             f'binary_bc_coeff_{pol}.tif']
 
-<<<<<<< HEAD
                         metric_output = np.insert(metric_output,
                                                   0,
                                                   np.zeros([1, 5]),
@@ -1271,11 +1073,7 @@
 
                             metric_image0 = metric_output[index_array_to_image,
                                                           metric_ind]
-=======
-                        metric_output = np.insert(metric_output, 0, np.zeros([1, 5]), axis=0)
-                        for metric_ind, metric_name in enumerate(metric_detail_name):
-                            metric_image0 = metric_output[index_array_to_image, metric_ind]
->>>>>>> 27dbb64c
+
                             dswx_sar_util.write_raster_block(
                                 os.path.join(outputdir, metric_name),
                                 metric_image0,
@@ -1313,7 +1111,6 @@
                 scratch_dir=outputdir)
 
             # Skip saving the checking file in last iteration
-<<<<<<< HEAD
             if block_iter < len(lines_per_block_set) - 1:
                 # 'check_remove_false_water' has 1 value
                 # for unprocessed components
@@ -1322,16 +1119,7 @@
                 check_remove_false_water_path = os.path.join(
                     outputdir,
                     f'check_remove_false_water_{pol_str}_{block_iter}.tif')
-=======
-            if block_iter < len(lines_per_block_set)-1:
-                # 'check_remove_false_water' has 1 value
-                # for unprocessed components
-                # due to its touching the boundaries and 
-                # has 0 value for processed components.
-                check_remove_false_water_path = os.path.join(
-                    outputdir,
-                    f'check_remove_false_water_{"_".join(pol_list)}_{block_iter}.tif')
->>>>>>> 27dbb64c
+
                 dswx_sar_util.write_raster_block(
                     check_remove_false_water_path,
                     check_image,
@@ -1344,13 +1132,10 @@
                 # In last block, the input water change to entire image.
                 # When dealing with the entire image, only remaining components
                 # will be checked.
-<<<<<<< HEAD
                 if block_param.block_length + \
                    block_param.read_start_line >= rows:
 
-=======
-                if block_param.block_length + block_param.read_start_line >= rows:
->>>>>>> 27dbb64c
+
                     water_mask_path = check_remove_false_water_path
                 del check_image
             del bimodality_total
@@ -1378,11 +1163,7 @@
 def fill_gap_water_bimodality_parallel(
         bright_water_path,
         pol_list,
-<<<<<<< HEAD
         threshold=None,
-=======
-        threshold=[0.7, 1.5],
->>>>>>> 27dbb64c
         meta_info=None,
         outputdir=None,
         input_dict=None,
@@ -1532,7 +1313,6 @@
             for pol_ind, pol in enumerate(pol_list):
                 if pol in ['VV', 'VH', 'HH', 'HV']:
                     logger.info(
-<<<<<<< HEAD
                         'filling bright water bodies with bimodality '
                         f'using {pol}')
                     bimodality_output = np.zeros(len(sizes),
@@ -1559,30 +1339,7 @@
                         delayed(process_bright_water_component)(args)
                         for args in args_list)
 
-=======
-                        f'filling bright water bodies with bimodality using {pol}')
-                    bimodality_output = np.zeros([len(sizes)], dtype='byte')
-                    check_output = np.ones([len(sizes)], dtype='byte')
-
-                    args_list = [(
-                        component_data[i][0],
-                        component_data[i][1],
-                        component_data[i][2],
-                        output_water,
-                        landcover_block,
-                        intensity_block,
-                        refland_block,
-                        pol_ind,
-                        threshold,
-                        block_param.read_start_line,
-                        block_param.block_length) for i in component_data.keys()]
-
-                with Parallel(n_jobs=number_workers) as parallel:
-                    results = parallel(
-                        delayed(process_bright_water_component)(args)
-                        for args in args_list)
-
->>>>>>> 27dbb64c
+
                 for res in results:
                     bt_value, ad_value, result_ind = res
                     bimodality_bright_water = \
@@ -1594,7 +1351,6 @@
                     # the checked compoenents is recorded.
                     check_output[result_ind] = 0
 
-<<<<<<< HEAD
                 output_water = output_water.astype(output_water_type)
 
                 old_val = np.arange(1, nb_components_water + 1) - .1
@@ -1607,21 +1363,7 @@
                     index_array_to_image].astype(dtype='byte')
                 check_image = check_output[
                     index_array_to_image].astype(dtype='byte')
-=======
-                output_water = np.array(output_water, dtype=output_water_type)
-
-                old_val = np.arange(1, nb_components_water + 1) - .1
-                index_array_to_image = np.array(np.searchsorted(old_val,
-                                                                output_water),
-                                                dtype=output_water_type)
-                bimodality_output = np.insert(bimodality_output, 0, 0, axis=0)
-                check_output = np.insert(check_output, 0, 0, axis=0)
-
-                bimodality_image = np.array(
-                    bimodality_output[index_array_to_image], dtype='byte')
-                check_image = np.array(check_output[index_array_to_image],
-                                       dtype='byte')
->>>>>>> 27dbb64c
+
                 bimodality_set += bimodality_image
 
             bimodal_ad_binary = bimodality_set > 0
@@ -1640,11 +1382,8 @@
                 scratch_dir=outputdir)
 
             check_fill_gap_path = os.path.join(
-<<<<<<< HEAD
                 outputdir, f'check_fill_gap_{pol_str}_{block_iter}.tif')
-=======
-                outputdir, f'check_fill_gap_{"_".join(pol_list)}_{block_iter}.tif')
->>>>>>> 27dbb64c
+
 
             dswx_sar_util.write_raster_block(
                 check_fill_gap_path,
@@ -1711,11 +1450,8 @@
 
     # read the result of landcover masindex_array_to_imageg
     water_map_tif_str = os.path.join(
-<<<<<<< HEAD
         outputdir, f'refine_landcover_binary_{pol_str}.tif')
-=======
-        outputdir, 'refine_landcover_binary_{}.tif'.format(pol_str))
->>>>>>> 27dbb64c
+
 
     # read landcover map
     landcover_map_tif_str = os.path.join(
