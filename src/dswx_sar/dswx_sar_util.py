import logging
import os
import shutil
import tempfile
import rasterio

from dataclasses import dataclass
import matplotlib.pyplot as plt
import numpy as np
from osgeo import gdal, osr, ogr
from pyproj import Transformer

gdal.DontUseExceptions()


np2gdal_conversion = {
  "byte": 1,
  "uint8": 1,
  "int8": 1,
  "uint16": 2,
  "int16": 3,
  "uint32": 4,
  "int32": 5,
  "float32": 6,
  "float64": 7,
  "complex64": 10,
  "complex128": 11,
}

band_assign_value_dict = {
    'nonwater': 0,
    'water': 1,  # water body
    'bright_water_fill': 2,
    'inundated_vegetation': 3,
    'dark_land_mask': 5,
    'landcover_mask': 6,
    'hand_mask': 250,
    'layover_shadow_mask': 251,
    'ocean_mask': 254,
    'no_data': 255,
}

'''
Internally, DSWx-S1 has 2 water classes;
    1. low-backscattering water
    2. high-backscattering water
There classes are collapesed into water class when
WTR layers converts to BWTR.

Low-backscattering land (dark land) is captured from
    1. masking_with_ancillary
    2. refine_with_bimodality
These classes are collapsed into no-water class
'''

collapse_wtr_classes_dict = {
    band_assign_value_dict['nonwater']:
        band_assign_value_dict['nonwater'],
    band_assign_value_dict['water']:
        band_assign_value_dict['water'],
    band_assign_value_dict['bright_water_fill']:
        band_assign_value_dict['water'],
    band_assign_value_dict['dark_land_mask']:
        band_assign_value_dict['nonwater'],
    band_assign_value_dict['landcover_mask']:
        band_assign_value_dict['nonwater'],
    band_assign_value_dict['hand_mask']:
        band_assign_value_dict['hand_mask'],
    band_assign_value_dict['layover_shadow_mask']:
        band_assign_value_dict['layover_shadow_mask'],
    band_assign_value_dict['inundated_vegetation']:
        band_assign_value_dict['inundated_vegetation'],
    band_assign_value_dict['no_data']:
        band_assign_value_dict['no_data'],
    band_assign_value_dict['ocean_mask']:
        band_assign_value_dict['ocean_mask'],
    }

logger = logging.getLogger('dswx-s1')


@dataclass
class Constants:
    # negligible number to avoid the zero-division warning.
    negligible_value: float = 1e-5


def get_interpreted_dswx_s1_ctable():
    """Get colortable for DSWx-S1 products

    Returns
    -------
    dswx_ctable: gdal.ColorTable
        colortable for dswx-s1 product
    """
    # create color table
    dswx_ctable = gdal.ColorTable()

    # set color for each value
    # White - Not water
    dswx_ctable.SetColorEntry(band_assign_value_dict['nonwater'],
                              (255, 255, 255))
    # Blue - Water (high confidence)
    dswx_ctable.SetColorEntry(band_assign_value_dict['water'],
                              (0, 0, 255))
    # baby blue - bright water
    dswx_ctable.SetColorEntry(band_assign_value_dict['bright_water_fill'],
<<<<<<< HEAD
                              (120, 120, 240))
    # Red - dark land
=======
                              (120, 120,  240 ))  # baby blue - bright water
    dswx_ctable.SetColorEntry(band_assign_value_dict['ocean_mask'],
                              (50, 50,  240 ))  #  blue - ocean_mask
>>>>>>> 967bce79
    dswx_ctable.SetColorEntry(band_assign_value_dict['dark_land_mask'],
                              (240, 20, 20))
    # Yellow - Landcover mask
    dswx_ctable.SetColorEntry(band_assign_value_dict['landcover_mask'],
                              (200, 200, 50))
    # light gray - Hand mask
    dswx_ctable.SetColorEntry(band_assign_value_dict['hand_mask'],
                              (200, 200, 200))
    # Gray - Layover/shadow mask
    dswx_ctable.SetColorEntry(band_assign_value_dict['layover_shadow_mask'],
                              (128, 128, 128))
    # Green - Inundated vegetation
    dswx_ctable.SetColorEntry(band_assign_value_dict['inundated_vegetation'],
                              (0, 255, 0))
    # Black - Not observed (out of Boundary)
    dswx_ctable.SetColorEntry(band_assign_value_dict['no_data'],
                              (0, 0, 0, 255))

    return dswx_ctable


def read_geotiff(input_tif_str, band_ind=None, verbose=True):
    """Read band from geotiff

    Parameters
    ----------
    input_tif_str: str
        geotiff file path to read the band
    band_ind: int
        Index of the band to read, starts from 0

    Returns
    -------
    tifdata: numpy.ndarray
        image from geotiff
    """
    tif = gdal.Open(input_tif_str)
    if band_ind is None:
        tifdata = tif.ReadAsArray()
    else:
        tifdata = tif.GetRasterBand(band_ind + 1).ReadAsArray()

    tif.FlushCache()
    tif = None
    del tif
    if verbose:
        print(f" -- Reading {input_tif_str} ... {tifdata.shape}")
    return tifdata


def save_raster_gdal(data, output_file, geotransform,
                     projection, scratch_dir='.',
                     datatype='float32'):
    """Save images using Gdal

    Parameters
    ----------
    data: numpy.ndarray
        Data to save into the file
    output_file: str
        full path for filename to save the DSWx-S1 file
    geotransform: gdal
        gdaltransform information
    projection: gdal
        projection object
    scratch_dir: str
        temporary file path to process COG file.
    datatype: str
        Data types to save the file.
    """
    gdal_type = np2gdal_conversion[str(datatype)]
    image_size = data.shape
    #  Set the Pixel Data (Create some boxes)
    # set geotransform
    if data.ndim == 3:
        ndim = image_size[0]
        ny = image_size[1]
        nx = image_size[2]
    elif data.ndim == 2:
        ny = image_size[0]
        nx = image_size[1]
        ndim = 1

    driver = gdal.GetDriverByName("GTiff")
    output_file_path = os.path.join(output_file)
    gdal_ds = driver.Create(output_file_path,
                            nx, ny,
                            ndim, gdal_type)
    gdal_ds.SetGeoTransform(geotransform)
    gdal_ds.SetProjection(projection)

    if data.ndim == 2:
        gdal_ds.GetRasterBand(1).WriteArray(data)
    else:
        for im_ind in range(0, ndim):
            gdal_ds.GetRasterBand(im_ind+1).WriteArray(
                np.squeeze(data[im_ind, :, :]))

    gdal_ds.FlushCache()
    gdal_ds = None
    del gdal_ds  # close the dataset (Python object and pointers)

    _save_as_cog(output_file, scratch_dir)


def save_dswx_product(wtr, output_file, geotransform,
                      projection, scratch_dir='.',
                      description=None, metadata=None,
                      is_diag=False, datatype='uint8',
                      logger=None,
                      **dswx_processed_bands):
    """Save DSWx product for assigned classes with colortable

    Parameters
    ----------
    wtr: numpy.ndarray
        classified image for DSWx-S1 product
    output_file: str
        full path for filename to save the DSWx-S1 file
    geotransform: gdal
        gdaltransform information
    projection: gdal
        projection object
    scratch_dir: str
        temporary file path to process COG file.
    description: str
        description for DSWx-S1
    dswx_processed_bands
        classes to save to output
    """
    shape = wtr.shape
    driver = gdal.GetDriverByName("GTiff")
    wtr = np.asarray(wtr, dtype=datatype)
    dswx_processed_bands_keys = dswx_processed_bands.keys()

    msg = f'Saving dswx product : {output_file} '
    if logger is not None:
        logger.info(msg)
    else:
        print(msg)

    band_value_dict = band_assign_value_dict

    for band_key in band_value_dict.keys():
        if band_key.lower() in dswx_processed_bands_keys:
            dswx_product_value = band_value_dict[band_key]
            wtr[dswx_processed_bands[band_key.lower()] == 1] = \
                dswx_product_value
            msg = f'    {band_key.lower()} found {dswx_product_value}'
            if logger is not None:
                logger.info(msg)
            else:
                print(msg)

    gdal_type = np2gdal_conversion[str(datatype)]

    gdal_ds = driver.Create(output_file,
                            shape[1], shape[0], 1, gdal_type)
    gdal_ds.SetGeoTransform(geotransform)
    gdal_ds.SetProjection(projection)

    gdal_band = gdal_ds.GetRasterBand(1)
    gdal_band.WriteArray(wtr)
    gdal_band.SetNoDataValue(band_value_dict['no_data'])
    gdal_band.SetMetadata(metadata)
    # set color table and color interpretation
    if not is_diag:
        dswx_ctable = get_interpreted_dswx_s1_ctable()
        gdal_band.SetRasterColorTable(dswx_ctable)
        gdal_band.SetRasterColorInterpretation(
            gdal.GCI_PaletteIndex)

    if description is not None:
        gdal_band.SetDescription(description)

    gdal_band.FlushCache()
    gdal_band = None

    gdal_ds.FlushCache()
    gdal_ds = None
    del gdal_ds  # close the dataset (Python object and pointers)

    _save_as_cog(output_file, scratch_dir)


def _save_as_cog(filename,
                 scratch_dir='.',
                 logger=None,
                 flag_compress=True,
                 ovr_resamp_algorithm=None,
                 compression='DEFLATE',
                 nbits=16):
    """Save (overwrite) a GeoTIFF file as a cloud-optimized GeoTIFF.

    Parameters
    ----------
    filename: str
            GeoTIFF to be saved as a cloud-optimized GeoTIFF
    scratch_dir: str (optional)
            Temporary Directory
    ovr_resamp_algorithm: str (optional)
            Resampling algorithm for overviews.
            Options: "AVERAGE", "AVERAGE_MAGPHASE", "RMS", "BILINEAR",
            "CUBIC", "CUBICSPLINE", "GAUSS", "LANCZOS", "MODE",
            "NEAREST", or "NONE". Defaults to "NEAREST", if integer, and
            "CUBICSPLINE", otherwise.
    compression: str (optional)
            Compression type.
            Optional: "NONE", "LZW", "JPEG", "DEFLATE", "ZSTD", "WEBP",
            "LERC", "LERC_DEFLATE", "LERC_ZSTD", "LZMA"
    """
    if logger is None:
        logger = logging.getLogger('proteus')

    logger.info('        COG step 1: add overviews')
    gdal_ds = gdal.Open(filename, gdal.GA_Update)
    gdal_dtype = gdal_ds.GetRasterBand(1).DataType
    dtype_name = gdal.GetDataTypeName(gdal_dtype).lower()

    overviews_list = [4, 16, 64, 128]

    is_integer = 'byte' in dtype_name or 'int' in dtype_name
    if ovr_resamp_algorithm is None and is_integer:
        ovr_resamp_algorithm = 'NEAREST'
    elif ovr_resamp_algorithm is None:
        ovr_resamp_algorithm = 'CUBICSPLINE'

    gdal_ds.BuildOverviews(ovr_resamp_algorithm, overviews_list,
                           gdal.TermProgress_nocb)

    del gdal_ds  # close the dataset (Python object and pointers)
    external_overview_file = filename + '.ovr'
    if os.path.isfile(external_overview_file):
        os.remove(external_overview_file)

    logger.info('        COG step 2: save as COG')
    temp_file = tempfile.NamedTemporaryFile(
                    dir=scratch_dir, suffix='.tif').name

    # Blocks of 512 x 512 => 256 KiB (UInt8) or 1MiB (Float32)
    tile_size = 512
    gdal_translate_options = ['BIGTIFF=IF_SAFER',
                              'MAX_Z_ERROR=0',
                              'TILED=YES',
                              f'BLOCKXSIZE={tile_size}',
                              f'BLOCKYSIZE={tile_size}',
                              'COPY_SRC_OVERVIEWS=YES']

    if compression:
        gdal_translate_options += [f'COMPRESS={compression}']

    if is_integer:
        gdal_translate_options += ['PREDICTOR=2']
    else:
        gdal_translate_options += ['PREDICTOR=3']

    if nbits is not None:
        gdal_translate_options += [f'NBITS={nbits}']

        # suppress type casting errors
        gdal.SetConfigOption('CPL_LOG', '/dev/null')

    gdal.Translate(temp_file, filename,
                   creationOptions=gdal_translate_options)

    shutil.move(temp_file, filename)


def convert_rounded_coordinates(
        corners,
        from_epsg, to_epsg,
        x_snap=30, y_snap=30):
    """
    Transform and round coordinates from one EPSG coordinate system to another.

    Parameters
    ----------
    corners : list of tuples
        A list of coordinate pairs (x, y) in the source coordinate reference
        system (CRS).
    from_epsg : int
        The EPSG code of the source CRS.
    to_epsg : int
        The EPSG code of the destination CRS.
    x_snap : int, optional
        The grid size in the x-direction to which transformed x-coordinates
        will be rounded. Default is 30.
    y_snap : int, optional
        The grid size in the y-direction to which transformed y-coordinates
        will be rounded. Default is 30.

    Returns
    -------
    transformed_coords : list of tuples
        A list of transformed and rounded coordinate pairs (x, y) in the
        destination CRS.

    Notes
    -----
    This function converts a list of coordinates from one EPSG coordinate
    system to another and then rounds the transformed coordinates to the
    nearest multiples of specified grid sizes (x_snap and y_snap). This is
    useful for aligning coordinates to a regular grid in the destination CRS.
    """
    transformer = Transformer.from_crs(f"epsg:{from_epsg}", f"epsg:{to_epsg}",
                                       always_xy=True)

    rounded_coords = []
    for corner in corners:
        x, y = transformer.transform(corner[0], corner[1])
        rounded_coords.append((np.round(x / x_snap) * x_snap,
                               np.round(y / y_snap) * y_snap))

    return rounded_coords


def change_epsg_tif(input_tif, output_tif, epsg_output,
                    resample_method='nearest',
                    output_nodata='NaN'):
    """Resample the input geotiff image to new EPSG code.

    Parameters
    ----------
    input_tif: str
        geotiff file path to be changed
    output_tif: str
        geotiff file path to be saved
    epsg_output: int
        new EPSG code
    """
    metadata = get_meta_from_tif(input_tif)

    # Get coordinates of the upper left corner
    x_min = metadata['geotransform'][0]
    y_max = metadata['geotransform'][3]

    # Get pixel dimensions
    pixel_x_spacing = metadata['geotransform'][1]
    pixel_y_sapcing = metadata['geotransform'][5]

    # Get the number of rows and columns
    cols = metadata['width']
    rows = metadata['length']

    # Calculate coordinates of the lower right corner
    x_max = x_min + (cols * pixel_x_spacing)
    y_min = y_max + (rows * pixel_y_sapcing)

    corners = [
        (x_min, y_max),  # Top-left
        (x_max, y_max),  # Top-right
        (x_min, y_min),  # Bottom-left
        (x_max, y_min)  # Bottom-right
    ]

    corner_output = convert_rounded_coordinates(
        corners,
        metadata['epsg'],
        epsg_output,
        x_snap=pixel_x_spacing,
        y_snap=pixel_y_sapcing)

    x_coords, y_coords = zip(*corner_output)
    x_min_output, x_max_output = min(x_coords), max(x_coords)
    y_min_output, y_max_output = min(y_coords), max(y_coords)

    opt = gdal.WarpOptions(
        dstSRS=f'EPSG:{epsg_output}',
        resampleAlg=resample_method,
        outputBounds=[
            x_min_output,
            y_min_output,
            x_max_output,
            y_max_output],
        dstNodata=output_nodata,
        xRes=metadata['geotransform'][1],
        yRes=metadata['geotransform'][5],
        format='GTIFF',
        creationOptions=['COMPRESS=DEFLATE',
                         'PREDICTOR=2'])

    gdal.Warp(output_tif, input_tif, options=opt)


def get_invalid_area(geotiff_path,
                     output_path=None,
                     scratch_dir=None,
                     lines_per_block=None):
    """get invalid areas (NaN) from GeoTiff and save it
    to new GeoTiff

    Parameters
    ----------
    geotiff_path: str
        full path for filename to get invalid area
    output_file: str
        full path for filename to save invalid area
    scratch_dir: str
        temporary file path to process COG file.
    """
    im_meta = get_meta_from_tif(geotiff_path)

    pad_shape = (0, 0)
    block_params = block_param_generator(
        lines_per_block=lines_per_block,
        data_shape=(im_meta['length'],
                    im_meta['width']),
        pad_shape=pad_shape)

    for block_param in block_params:
        image = get_raster_block(
            geotiff_path,
            block_param)

        if image.ndim == 3:
            no_data_raster = np.isnan(
                np.squeeze(image[0, :, :]))
        else:
            no_data_raster = np.isnan(image)

        write_raster_block(
            out_raster=output_path,
            data=no_data_raster,
            block_param=block_param,
            geotransform=im_meta['geotransform'],
            projection=im_meta['projection'],
            datatype='byte')

    if scratch_dir is not None:
        _save_as_cog(output_path, scratch_dir)


def get_meta_from_tif(tif_file_name):
    """Read metadata from geotiff

    Parameters
    ----------
    input_tif_str: str
        geotiff file path to read the band

    Returns
    -------
    meta_dict: dict
        dictionary containing geotransform, projection, image size,
        utmzone, and epsg code.
    """
    if type(tif_file_name) is list:
        tif_name = tif_file_name[0]
    else:
        tif_name = tif_file_name
    tif_gdal = gdal.Open(tif_name)
    meta_dict = {}
    meta_dict['band_number'] = tif_gdal.RasterCount
    meta_dict['geotransform'] = tif_gdal.GetGeoTransform()
    meta_dict['projection'] = tif_gdal.GetProjection()
    meta_dict['length'] = tif_gdal.RasterYSize
    meta_dict['width'] = tif_gdal.RasterXSize
    proj = osr.SpatialReference(wkt=meta_dict['projection'])
    meta_dict['utmzone'] = proj.GetUTMZone()
    output_epsg = proj.GetAttrValue('AUTHORITY', 1)
    meta_dict['epsg'] = output_epsg
    tif_gdal = None

    return meta_dict


def _get_tile_srs_bbox(tile_min_y_utm, tile_max_y_utm,
                       tile_min_x_utm, tile_max_x_utm,
                       tile_srs, polygon_srs):
    """Get tile bounding box for a given spatial reference system (SRS)

       Parameters
       ----------
       tile_min_y_utm: float
              Tile minimum Y-coordinate (UTM)
       tile_max_y_utm: float
              Tile maximum Y-coordinate (UTM)
       tile_min_x_utm: float
              Tile minimum X-coordinate (UTM)
       tile_max_x_utm: float
              Tile maximum X-coordinate (UTM)
       tile_srs: osr.SpatialReference
              Tile original spatial reference system (SRS)
       polygon_srs: osr.SpatialReference
              Polygon spatial reference system (SRS). If the polygon
              SRS is geographic, its Axis Mapping Strategy will
              be updated to osr.OAMS_TRADITIONAL_GIS_ORDER
       Returns
       -------
       tile_polygon: ogr.Geometry
              Rectangle representing polygon SRS bounding box
       tile_min_y: float
              Tile minimum Y-coordinate (polygon SRS)
       tile_max_y: float
              Tile maximum Y-coordinate (polygon SRS)
       tile_min_x: float
              Tile minimum X-coordinate (polygon SRS)
       tile_max_x: float
              Tile maximum X-coordinate (polygon SRS)
    """

    # forces returned values from TransformPoint() to be (x, y, z)
    # rather than (y, x, z) for geographic SRS
    if polygon_srs.IsGeographic():
        try:
            polygon_srs.SetAxisMappingStrategy(osr.OAMS_TRADITIONAL_GIS_ORDER)
        except AttributeError:
            logger.warning('WARNING Could not set the ancillary input SRS axis'
                           ' mapping strategy (SetAxisMappingStrategy())'
                           ' to osr.OAMS_TRADITIONAL_GIS_ORDER')
    transformation = osr.CoordinateTransformation(tile_srs, polygon_srs)

    elevation = 0
    tile_x_array = np.zeros((4))
    tile_y_array = np.zeros((4))
    tile_x_array[0], tile_y_array[0], z = transformation.TransformPoint(
        tile_min_x_utm, tile_max_y_utm, elevation)
    tile_x_array[1], tile_y_array[1], z = transformation.TransformPoint(
        tile_max_x_utm, tile_max_y_utm, elevation)
    tile_x_array[2], tile_y_array[2], z = transformation.TransformPoint(
        tile_max_x_utm, tile_min_y_utm, elevation)
    tile_x_array[3], tile_y_array[3], z = transformation.TransformPoint(
        tile_min_x_utm, tile_min_y_utm, elevation)
    tile_min_y = np.min(tile_y_array)
    tile_max_y = np.max(tile_y_array)
    tile_min_x = np.min(tile_x_array)
    tile_max_x = np.max(tile_x_array)

    # handles antimeridian: tile_max_x around +180 and tile_min_x around -180
    # add 360 to tile_min_x, so it becomes a little greater than +180
    if tile_max_x > tile_min_x + 340:
        tile_min_x, tile_max_x = tile_max_x, tile_min_x + 360

    tile_ring = ogr.Geometry(ogr.wkbLinearRing)
    tile_ring.AddPoint(tile_min_x, tile_max_y)
    tile_ring.AddPoint(tile_max_x, tile_max_y)
    tile_ring.AddPoint(tile_max_x, tile_min_y)
    tile_ring.AddPoint(tile_min_x, tile_min_y)
    tile_ring.AddPoint(tile_min_x, tile_max_y)
    tile_polygon = ogr.Geometry(ogr.wkbPolygon)
    tile_polygon.AddGeometry(tile_ring)
    tile_polygon.AssignSpatialReference(polygon_srs)
    return tile_polygon, tile_min_y, tile_max_y, tile_min_x, tile_max_x


def _create_ocean_mask(shapefile, margin_km, scratch_dir,
                       geotransform, projection, length, width,
                       polygon_water,
                       temp_files_list = None,):
    """Compute ocean mask from NOAA GSHHS shapefile. 

       Parameters
       ----------
       shapefile: str
              NOAA GSHHS shapefile (e.g., 'GSHHS_f_L1.shp')
       margin_km: int
              Margin (buffer) towards the ocean to be added to the shore lines
              in km
       scratch_dir: str
              Directory for temporary files
       geotransform: numpy.ndarray
              Geotransform describing the DSWx-HLS product geolocation
       projection: str
              DSWx-HLS product's projection
       length: int
              DSWx-HLS product's length (number of lines)
       width: int
              DSWx-HLS product's width (number of columns)
       temp_files_list: list (optional)
              Mutable list of temporary files. If provided,
              paths to the temporary files generated will be
              appended to this list.

       Returns
       -------
       ocean_mask : numpy.ndarray
              Ocean mask (0: land, 1: ocean)
    """
    logger.info('creating the ocean mask')

    tile_min_x_utm, tile_dx_utm, _, tile_max_y_utm, _, tile_dy_utm = \
        geotransform
    tile_max_x_utm = tile_min_x_utm + width * tile_dx_utm
    tile_min_y_utm = tile_max_y_utm + length * tile_dy_utm

    tile_srs = osr.SpatialReference()
    tile_srs.ImportFromProj4(projection)

    # convert margin from km to meters
    margin_m = int(1000 * margin_km)

    tile_polygon = None
    ocean_mask = np.zeros((length, width), dtype=np.uint8)
    shapefile_ds = ogr.Open(shapefile, 0)

    for layer in shapefile_ds:
        for feature in layer:
            geom = feature.GetGeometryRef()
            if geom.GetGeometryName() != 'POLYGON' and \
                geom.GetGeometryName() != 'MULTIPOLYGON':
                continue

            if tile_polygon is None:
                polygon_srs = geom.GetSpatialReference()
                tile_polygon_with_margin, *_ = \
                    _get_tile_srs_bbox(tile_min_y_utm - 2 * margin_m,
                                       tile_max_y_utm + 2 * margin_m,
                                       tile_min_x_utm - 2 * margin_m,
                                       tile_max_x_utm + 2 * margin_m,
                                       tile_srs, polygon_srs)

            # test if current geometry intersects with the tile
            if not geom.Intersects(tile_polygon_with_margin):
                continue

            # intersect shoreline polygon to the tile and update its
            # spatial reference system (SRS) to match the tile SRS
            intersection_polygon = geom.Intersection(tile_polygon_with_margin)
            intersection_polygon.AssignSpatialReference(polygon_srs)
            intersection_polygon.TransformTo(tile_srs)

            # add margin to polygon
            if polygon_water:
                margin_m = -1 * margin_m

            intersection_polygon = intersection_polygon.Buffer(margin_m)

            # Update feature with intersected polygon
            feature.SetGeometry(intersection_polygon)

            # Set up the shapefile driver 
            shapefile_driver = ogr.GetDriverByName("ESRI Shapefile")

            temp_shapefile_filename = tempfile.NamedTemporaryFile(
                dir=scratch_dir, suffix='.shp').name

            out_ds = shapefile_driver.CreateDataSource(temp_shapefile_filename)
            out_layer = out_ds.CreateLayer("polygon", tile_srs, ogr.wkbPolygon)
            out_layer.CreateFeature(feature)

            gdal_ds = \
                gdal.GetDriverByName('MEM').Create('', width, length, gdal.GDT_Byte)
            gdal_ds.SetGeoTransform(geotransform)
            gdal_ds.SetProjection(projection)
            gdal.RasterizeLayer(gdal_ds, [1], out_layer, burn_values=[1])
            current_ocean_mask = gdal_ds.ReadAsArray()
            gdal_ds = None

            if temp_files_list is not None:
                for extension in ['.shp', '.prj', '.dbf', '.shx']:
                    temp_file = temp_shapefile_filename.replace(
                        '.shp', extension)
                    if not os.path.isfile(temp_file):
                        continue
                    temp_files_list.append(temp_file)

            ocean_mask |= current_ocean_mask

    # if polygon represent the land, then create inverse binary.
    if not polygon_water:
        ocean_mask = ocean_mask == 0
    return ocean_mask


def create_geotiff_with_one_value(outpath, shape, filled_value):
    """
    Create a new GeoTIFF file filled with a specified value.

    Parameters
    ----------
    outpath: str
        The file path where the new GeoTIFF will be saved.
    shape: tuple
        A tuple (height, width) representing the dimensions of the GeoTIFF.
    filled_value: float
        The value with which the GeoTIFF will be filled.
    """
    # Set up the new file's spatial properties
    height, width = shape

    # Create the file with a single band, Float32 type
    driver = gdal.GetDriverByName("GTiff")
    ds = driver.Create(outpath, width, height, 1, gdal.GDT_Float32)

    # Write zeros to the raster band
    band = ds.GetRasterBand(1)
    band.WriteArray(np.full((height, width), filled_value, dtype=np.float32))
    band.FlushCache()

    ds = None  # Close the file


def get_raster_block(raster_path, block_param):
    ''' Get a block of data from raster.
        Raster can be a HDF5 file or a GDAL-friendly raster

    Parameters
    ----------
    raster_path: str
        raster path where a block is to be read from. String value represents a
        filepath for GDAL rasters.
    block_param: BlockParam
        Object specifying size of block and where to read from raster,
        and amount of padding for the read array

    Returns
    -------
    data_block: np.ndarray
        Block read from raster with shape specified in block_param.
    '''
    # Open input data using GDAL to get raster length
    ds_data = gdal.Open(raster_path, gdal.GA_Update)

    # Number of bands in the raster
    num_bands = ds_data.RasterCount
    # List to store blocks from each band
    data_blocks = []
    for i in range(num_bands):
        band = ds_data.GetRasterBand(i+1)
        data_block = band.ReadAsArray(
            0,
            block_param.read_start_line,
            block_param.data_width,
            block_param.read_length)

        # Pad data_block with zeros according to pad_length/pad_width
        data_block = np.pad(data_block, block_param.block_pad,
                            mode='constant', constant_values=0)

        if data_block.ndim == 1:
            data_block = data_block[np.newaxis, :]
        data_blocks.append(data_block)
    data_blocks = np.array(data_blocks)

    if num_bands == 1:
        data_blocks = np.reshape(data_blocks,
                                 [data_blocks.shape[1],
                                  data_blocks.shape[2]])
    return data_blocks


def write_raster_block(out_raster, data,
                       block_param, geotransform, projection,
                       datatype='byte',
                       cog_flag=False,
                       scratch_dir='.'):
    """
    Write processed data block to the specified raster file.

    Parameters
    ----------
    out_raster : h5py.Dataset or str
        Raster where data needs to be written. String value represents
        filepath for GDAL rasters.
    data : np.ndarray
        Data to be written to the raster.
    block_param : BlockParam
        Specifications for the data block to be written.
    geotransform : tuple
        GeoTransform parameters for the raster.
    projection : str
        Projection string for the raster.
    datatype : str, optional
        Data type of the raster. Defaults to 'byte'.
    cog_flag : bool, optional
        If True, converts the raster to COG format. Defaults to False.
    scratch_dir : str, optional
        Directory for intermediate processing. Defaults to '.'.
    """
    gdal_type = np2gdal_conversion[datatype]

    data = np.array(data, dtype=datatype)
    ndim = data.ndim
    number_band = 1 if ndim < 3 else data.shape[0]

    data_start_without_pad = block_param.write_start_line - \
        block_param.read_start_line
    data_end_without_pad = data_start_without_pad + \
        block_param.block_length

    if block_param.write_start_line == 0:
        driver = gdal.GetDriverByName('GTiff')
        ds_data = driver.Create(out_raster,
                                block_param.data_width,
                                block_param.data_length,
                                number_band, gdal_type)
        if not ds_data:
            raise IOError(f"Failed to create raster: {out_raster}")

        ds_data.SetGeoTransform(geotransform)
        ds_data.SetProjection(projection)
    else:
        ds_data = gdal.Open(out_raster, gdal.GA_Update)
        if not ds_data:
            raise IOError(f"Failed to open raster for update: {out_raster}")

    if ndim == 3:
        for im_ind in range(0, number_band):

            ds_data.GetRasterBand(im_ind+1).WriteArray(
                data[im_ind,
                     data_start_without_pad:data_end_without_pad,
                     :],
                xoff=0,
                yoff=block_param.write_start_line)
    elif data.ndim == 2:
        data_towrite = data[data_start_without_pad:data_end_without_pad, :]
        ds_data.GetRasterBand(1).WriteArray(
            data_towrite,
            xoff=0,
            yoff=block_param.write_start_line)
    # data.ndim == 1
    else:
        ds_data.GetRasterBand(1).WriteArray(
            np.reshape(data, [1, len(data)]),
            xoff=0,
            yoff=block_param.write_start_line)
    del ds_data

    # Write COG is cog_flag is True and last block.
    if (block_param.write_start_line + block_param.block_length ==
       block_param.data_length) and cog_flag:
        _save_as_cog(out_raster, scratch_dir)


def block_param_generator(lines_per_block, data_shape, pad_shape):
    ''' Generator for block specific parameter class.

    Parameters
    ----------
    lines_per_block: int
        Lines to be processed per block (in batch).
    data_shape: tuple(int, int)
        Length and width of input raster.
    pad_shape: tuple(int, int)
        Padding for the length and width of block to be filtered.

    Returns
    -------
    _: BlockParam
        BlockParam object for current block
    '''
    data_length, data_width = data_shape
    pad_length, pad_width = pad_shape
    half_pad_length = pad_length // 2
    half_pad_width = pad_width // 2

    # Calculate number of blocks to break raster into
    num_blocks = int(np.ceil(data_length / lines_per_block))

    for block in range(num_blocks):
        start_line = block * lines_per_block

        # Discriminate between first, last, and middle blocks
        first_block = block == 0
        last_block = block == num_blocks - 1 or num_blocks == 1
        middle_block = not first_block and not last_block

        # Determine block size; Last block uses leftover lines
        block_length = data_length - start_line \
            if last_block else lines_per_block
        # Determine padding along length. Full padding for middle blocks
        # Half padding for start and end blocks
        read_length_pad = pad_length if middle_block else half_pad_length

        # Determine 1st line of output
        write_start_line = block * lines_per_block

        # Determine 1st dataset line to read. Subtract half padding length
        # to account for additional lines to be read.
        read_start_line = block * lines_per_block - half_pad_length

        # If applicable, save negative start line as deficit
        # to account for later
        read_start_line, start_line_deficit = (
            0, read_start_line) if read_start_line < 0 else (
            read_start_line, 0)

        # Initial guess at number lines to read; accounting
        # for negative start at the end
        read_length = block_length + read_length_pad
        if not first_block:
            read_length -= abs(start_line_deficit)

        # Check for over-reading and adjust lines read as needed
        end_line_deficit = min(
            data_length - read_start_line - read_length, 0)
        read_length -= abs(end_line_deficit)

        # Determine block padding in length
        if first_block:
            # Only the top part of the block should be padded.
            # If end_deficit_line=0 we have a sufficient number
            # of lines to be read in the subsequent block
            top_pad = half_pad_length
            bottom_pad = abs(end_line_deficit)
        elif last_block:
            # Only the bottom part of the block should be padded
            top_pad = abs(
                start_line_deficit) if start_line_deficit < 0 else 0
            bottom_pad = half_pad_length
        else:
            # Top and bottom should be added taking into account line deficit
            top_pad = abs(
                start_line_deficit) if start_line_deficit < 0 else 0
            bottom_pad = abs(end_line_deficit)

        block_pad = ((top_pad, bottom_pad),
                     (half_pad_width, half_pad_width))

        yield BlockParam(block_length,
                         write_start_line,
                         read_start_line,
                         read_length,
                         block_pad,
                         data_width,
                         data_length)

    return


@dataclass
class BlockParam:
    '''
    Class for block specific parameters
    Facilitate block parameters exchange between functions
    '''
    # Length of current block to filter; padding not included
    block_length: int

    # First line to write to for current block
    write_start_line: int

    # First line to read from dataset for current block
    read_start_line: int

    # Number of lines to read from dataset for current block
    read_length: int

    # Padding to be applied to read in current block. First tuple is padding to
    # be applied to top/bottom (along length). Second tuple is padding to be
    # applied to left/right (along width). Values in second tuple do not change
    # included in class so one less value is passed between functions.
    block_pad: tuple

    # Width of current block. Value does not change per block; included to
    # in class so one less value is to be passed between functions.
    data_width: int

    data_length: int


def merge_binary_layers(layer_list, value_list, merged_layer_path,
                        lines_per_block, mode='or', cog_flag=True,
                        scratch_dir='.'):
    """
    Merges multiple raster layers into a single binary layer based on specified
    values and a logical operation ('and' or 'or').

    Parameters
    ----------
    layer_list : list of str
        List of paths to the raster files (layers) to be merged.
    value_list : list
        List of values corresponding to each raster file. A pixel in the
        output binary layer is set if it matches the value in the respective
        input layer.
    merged_layer_path : str
        Path to save the merged binary layer.
    lines_per_block : int
        Number of lines per block for processing the data in chunks.
    mode : str, optional
        Logical operation to apply for merging ('and' or 'or').
        The default is 'or'.
    cog_flag : bool, optional
        Write to COG if True. Defaults to True.
    scratch_dir : str, optional
        Path to scrath dir. Defaults to '.'.

    Returns
    -------
    None
        The function saves the merged binary layer at `merged_layer_path`.
    """

    if len(layer_list) != len(value_list):
        raise ValueError(
            'Number of layers does not match with number of values')

    # Getting metadata from the reference layer
    meta_info = get_meta_from_tif(layer_list[0])
    data_shape = [meta_info['length'], meta_info['width']]

    # Setting padding for block processing
    pad_shape = (0, 0)
    block_params = block_param_generator(
        lines_per_block, data_shape, pad_shape)

    # Determine the logical operation function
    logical_function = np.logical_or if mode == 'or' else np.logical_and

    # Iterating through blocks
    for block_param in block_params:
        combined_binary_image = None

        for layer, value in zip(layer_list, value_list):
            layer_block = get_raster_block(layer, block_param)
            binary_image = (layer_block == value).astype(np.uint8)

            if combined_binary_image is None:
                combined_binary_image = binary_image
            else:
                combined_binary_image = logical_function(
                    combined_binary_image, binary_image).astype(np.uint8)

        # Writing the merged block to the output raster
        write_raster_block(
            out_raster=merged_layer_path,
            data=combined_binary_image,
            block_param=block_param,
            geotransform=meta_info['geotransform'],
            projection=meta_info['projection'],
            datatype='byte',
            cog_flag=cog_flag,
            scratch_dir=scratch_dir)


def intensity_display(intensity, outputdir, pol, immin=-30, immax=0):
    """save intensity images into png file

    Parameters
    ----------
    intensity: numpy.ndarray
        2 dimensional array containing linear intensity
    outputdir: str
        path for output directory
    pol: str
        specific polarization added to the file name
    immin: float
        mininum dB value for displaying intensity
    immax: float
        maximum dB value for displaying intensity
    """
    plt.figure(figsize=(20, 20))
    _, ax = plt.subplots(1, 1, figsize=(15, 15))
    ax.imshow(10 * np.log10(intensity),
              cmap=plt.get_cmap('gray'),
              vmin=immin,
              vmax=immax)
    plt.title('RTC')
    plt.savefig(os.path.join(outputdir, f'RTC_intensity_{pol}'))


def block_threshold_visualization(intensity, block_row, block_col,
                                  threshold_tile, output_dir, fig_name):
    """
    Visualize an intensity image overlaid with threshold values from
    specified blocks/subtiles.

    Parameters:
    -----------
    intensity : numpy.ndarray
        A 2D or 3D array representing the intensity of the image.
        If 3D, only the second and third dimensions (rows and columns)
        are used for visualization.
    block_row : int
        Number of rows in each block/subtile.
    block_col : int
        Number of columns in each block/subtile.
    threshold_tile : numpy.ndarray
        2D array containing the threshold values for each block/subtile.
        Its dimensions should match the number of blocks in the intensity
        image.
    outputdir : str
        Path to the directory where visualizations will be saved.
    figname : str
        Name for the saved visualization figure.
    """

    if intensity.ndim == 2:
        rows, cols = intensity.shape
    elif intensity.ndim == 3:
        _, rows, cols = intensity.shape

    nrow_tile = int(np.ceil(rows / block_row))
    ncol_tile = int(np.ceil(cols / block_col))
    assert nrow_tile == threshold_tile.shape[0], 'Row tile size error'
    assert ncol_tile == threshold_tile.shape[1], 'Column tile size error'

    intensity_db = 10 * np.log10(intensity)

    plt.figure(figsize=(20, 20))
    vmin, vmax = np.nanpercentile(intensity_db, [5, 95])
    plt.imshow(intensity_db, cmap='gray', vmin=vmin, vmax=vmax)

    threshold_oversample = np.zeros_like(intensity_db)
    for i in range(nrow_tile):
        for j in range(ncol_tile):
            i_end = min((i + 1) * block_row, rows)
            j_end = min((j + 1) * block_col, cols)

            threshold_oversample[i*block_row:i_end, j*block_col:j_end] = \
                threshold_tile[i, j]

            # Draw the tile rectangle
            plt.plot([j*block_col, j_end, j_end, j*block_col, j*block_col],
                     [i*block_row, i*block_row, i_end, i_end, i*block_row],
                     'black')

    threshold_oversample[threshold_oversample == -50] = np.nan
    plt.imshow(threshold_oversample, alpha=0.3, cmap='jet',
               vmin=-20, vmax=-14)

    plt.savefig(os.path.join(output_dir, fig_name))

    plt.close()


def block_threshold_visualization_rg(
        intensity,
        threshold_dict,
        outputdir,
        figname):
    """
    Visualize an intensity image overlaid with threshold values from
    provided blocks/subtiles.

    Parameters
    -----------
    intensity : numpy.ndarray
        2D or 3D array representing the intensity of the image.
        If 3D, the first dimension is considered as the band index.
    threshold_dict : dict
        A dictionary containing:
        * 'array': A nested list of threshold values for each band and block.
        * 'subtile_coord': A nested list of block coordinates for each band
           and block, in the format [[start_row, end_row, start_col, end_col],
           ...].
    outputdir : str
        Path to the directory where visualizations will be saved.
    figname : str
        Base name for the saved visualization figures.

    Returns
    --------
    None. The visualized figures are saved to the specified directory.
    """
    # Determine the dimensions and the number of bands based on the shape of
    # the intensity array
    if len(intensity.shape) == 2:
        rows, cols = intensity.shape
        bands = [intensity]
    else:
        bands = [intensity[i] for i in range(intensity.shape[0])]
        _, rows, cols = np.shape(intensity)

    for band_index, band in enumerate(bands):
        intensity_db = 10 * np.log10(band)

        plt.figure(figsize=(20, 20))
        vmin = np.nanpercentile(intensity_db, 5)
        vmax = np.nanpercentile(intensity_db, 95)

        # Display the main intensity image
        plt.imshow(intensity_db, cmap='gray', vmin=vmin, vmax=vmax)

        # Prepare a matrix for the overlaid threshold values
        threshold_overlay = np.full((rows, cols), np.nan)

        for threshold, coords in zip(
             threshold_dict['array'][band_index],
             threshold_dict['subtile_coord'][band_index]):

            start_row, end_row, start_col, end_col = coords
            threshold_overlay[start_row:end_row, start_col:end_col] = threshold

            # Draw a block boundary for visualization
            plt.plot([start_col, end_col, end_col, start_col, start_col],
                     [start_row, start_row, end_row, end_row, start_row], 
                     'black')

        # Overlay the threshold values on top of the intensity image
        plt.imshow(threshold_overlay,
                   alpha=0.3, cmap='jet',
                   vmin=-20, vmax=-14)

        # Save the visualization to file
        plt.savefig(os.path.join(outputdir, f'{figname}_{band_index}'))
        plt.close()


def _compute_browse_array(
        masked_interpreted_water_layer,
        flag_collapse_wtr_classes=True,
        exclude_inundated_vegetation=False,
        set_not_water_to_nodata=False,
        set_hand_mask_to_nodata=False,
        set_layover_shadow_to_nodata=False,
        set_ocean_masked_to_nodata=True):
    """
    Generate a version of the WTR layer where the
    pixels marked with dark land and bright water in the CLOUD layer
    are designated with unique values per dswx_hls.py constants (see notes).

    Parameters
    ----------
    masked_interpreted_water_layer : numpy.ndarray
        interpreted water layer
        (i.e. the DSWx-S1 WTR layer)
    flag_collapse_wtr_classes : bool
        Collapse interpreted layer water classes following standard
        DSWx-S1 product water classes
    exclude_inundated_vegetation : bool
        True to exclude Inundated vegetation
        in output layer and instead display them as Not Water.
        False to display these pixels as PSW. Default is False.
    set_not_water_to_nodata : bool
        How to code the Not Water pixels. Defaults to False. Options are:
            True : Not Water pixels will be marked with UINT8_FILL_VALUE
            False : Not Water will remain WATER_NOT_WATER_CLEAR
    set_hand_mask_to_nodata : bool
        How to code the hand mask pixels. Defaults to False. Options are:
            True : cloud pixels will be marked with UINT8_FILL_VALUE
            False : cloud will remain WTR_CLOUD_MASKED
    set_layover_shadow_to_nodata : bool
        How to code the snow pixels. Defaults to False. Options are:
            True : snow pixels will be marked with UINT8_FILL_VALUE
            False : snow will remain WTR_SNOW_MASKED
   set_ocean_masked_to_nodata : bool
        How to code the ocean-masked pixels. Defaults to True. Options are:
            True : ocean-masked pixels will be marked with UINT8_FILL_VALUE
            False : ocean-masked will remain WTR_OCEAN_MASKED

    Returns
    -------
    browse_arr : numpy.ndarray
        Interpreted water layer adjusted for the input parameters provided.
    """

    # Create a copy of the masked_interpreted_water_layer.
    browse_arr = masked_interpreted_water_layer.copy()

    if flag_collapse_wtr_classes:
        browse_arr = _collapse_wtr_classes(browse_arr)

    # Discard the Partial Surface Water Aggressive class
    if exclude_inundated_vegetation:
        browse_arr[
            browse_arr == band_assign_value_dict['inundated_vegetation']] = \
                band_assign_value_dict['water']

    if set_not_water_to_nodata:
        browse_arr[
            browse_arr == band_assign_value_dict['nonwater']] = \
            band_assign_value_dict['no_data']

    if set_hand_mask_to_nodata:
        browse_arr[
            browse_arr == band_assign_value_dict['hand_mask']] = \
            band_assign_value_dict['no_data']

    if set_layover_shadow_to_nodata:
        browse_arr[
            browse_arr == band_assign_value_dict['layover_shadow_mask']] = \
            band_assign_value_dict['no_data']

    if set_ocean_masked_to_nodata:
        browse_arr[
            browse_arr == band_assign_value_dict['ocean_mask']] = \
            band_assign_value_dict['no_data']

    return browse_arr


def _collapse_wtr_classes(interpreted_layer):
    """
       Collapse interpreted layer classes onto final DSWx-SAR
        product WTR classes

       Parameters
       ----------
       interpreted_layer: np.ndarray
              Interpreted layer

       Returns
       -------
       collapsed_interpreted_layer: np.ndarray
              Interpreted layer with collapsed classes
    """
    collapsed_interpreted_layer = np.full_like(
        interpreted_layer,
        band_assign_value_dict['no_data'])
    for original_value, new_value in collapse_wtr_classes_dict.items():
        collapsed_interpreted_layer[interpreted_layer == original_value] = \
            new_value
    return collapsed_interpreted_layer


def _save_array(input_array, output_file, dswx_metadata_dict, geotransform,
                projection, description=None, scratch_dir='.',
                output_files_list=None, output_dtype=gdal.GDT_Byte,
                ctable=None, no_data_value=None):
    """Save a generic DSWx-SAR layer
    (e.g., diagnostic layer, shadow layer, etc.)

       Parameters
       ----------
       input_array: numpy.ndarray
              DSWx-SAR layer to be saved
       output_file: str
              Output filename
       dswx_metadata_dict: dict
              Metadata dictionary to be written into the output file
       geotransform: numpy.ndarray
              Geotransform describing the output file geolocation
       projection: str
              Output file's projection
       description: str (optional)
              Band description
       scratch_dir: str (optional)
              Directory for temporary files
       output_files_list: list (optional)
              Mutable list of output files
       output_dtype: gdal.DataType
              GDAL data type
       ctable: GDAL ColorTable object
              GDAL ColorTable object
       no_data_value: numeric
              No data value
    """
    os.makedirs(scratch_dir, exist_ok=True)

    shape = input_array.shape
    driver = gdal.GetDriverByName("GTiff")
    gdal_ds = driver.Create(output_file, shape[1], shape[0], 1, output_dtype)
    if dswx_metadata_dict is not None:
        gdal_ds.SetMetadata(dswx_metadata_dict)
    gdal_ds.SetGeoTransform(geotransform)
    gdal_ds.SetProjection(projection)
    raster_band = gdal_ds.GetRasterBand(1)
    raster_band.WriteArray(input_array)
    if no_data_value is not None:
        raster_band.SetNoDataValue(no_data_value)

    if description is not None:
        raster_band.SetDescription(description)

    if ctable is not None:
        raster_band.SetRasterColorTable(ctable)
        raster_band.SetRasterColorInterpretation(
                gdal.GCI_PaletteIndex)

    gdal_ds.FlushCache()
    gdal_ds = None

    _save_as_cog(output_file, scratch_dir, logger)

    if output_files_list is not None:
        output_files_list.append(output_file)
    logger.info(f'file saved: {output_file}')


def geotiff2png(src_geotiff_filename,
                dest_png_filename,
                output_height=None,
                output_width=None,
                logger=None,
                ):
    """
    Convert a GeoTIFF file to a png file.

    Parameters
    ----------
    src_geotiff_filename : str
        Name (with path) of the source geotiff file to be
        converted. This file must already exist.
    dest_png_filename : str
        Name (with path) for the output .png file
    output_height : int, optional.
        Height in Pixels for the output png. If not provided,
        will default to the height of the source geotiff.
    output_width : int, optional.
        Width in Pixels for the output png. If not provided,
        will default to the width of the source geotiff.
    logger : Logger, optional
        Logger for the project

    """
    # Load the source dataset
    gdal_ds = gdal.Open(src_geotiff_filename, gdal.GA_ReadOnly)

    # Set output height
    if output_height is None:
        output_height = gdal_ds.GetRasterBand(1).YSize

    # Set output height
    if output_width is None:
        output_width = gdal_ds.GetRasterBand(1).XSize
    # select the resampling algorithm to use based on dtype

    gdal_dtype = gdal_ds.GetRasterBand(1).DataType
    dtype_name = gdal.GetDataTypeName(gdal_dtype).lower()
    is_integer = 'byte' in dtype_name or 'int' in dtype_name

    if is_integer:
        resamp_algorithm = 'NEAREST'
    else:
        resamp_algorithm = 'CUBICSPLINE'

    del gdal_ds  # close the dataset (Python object and pointers)

    # Do not output the .aux.xml file alongside the PNG
    gdal.SetConfigOption('GDAL_PAM_ENABLED', 'NO')

    # Translate the existing geotiff to the .png format
    gdal.Translate(dest_png_filename,
                   src_geotiff_filename,
                   format='PNG',
                   height=output_height,
                   width=output_width,
                   resampleAlg=resamp_algorithm,
                   nogcp=True,  # do not print GCPs
                   )

    if logger is None:
        logger = logging.getLogger('dswx_s1')
    logger.info(f'Browse Image PNG created: {dest_png_filename}')


def create_browse_image(water_geotiff_filename,
                        output_dir_path,
                        browser_filename,
                        browse_image_height,
                        browse_image_width,
                        scratch_dir,
                        flag_collapse_wtr_classes=True,
                        exclude_inundated_vegetation=False,
                        set_not_water_to_nodata=False,
                        set_hand_mask_to_nodata=False,
                        set_layover_shadow_to_nodata=False,
                        set_ocean_masked_to_nodata=False):
    """
    Process a water-related GeoTIFF file to create a browse image.

    The function performs the following steps:
    - Opens the specified GeoTIFF file and reads the water layer.
    - Extracts relevant metadata for geospatial referencing.
    - Computes a browse array based on various masking and data classification
      criteria.
    - Forms a color table for data visualization.
    - Saves the processed data as a new GeoTIFF file in a scratch directory.
    - Converts the GeoTIFF to a PNG file, resized to the specified dimensions.

    Parameters
    ----------
    water_geotiff_filename : str
        Path to the input water-related GeoTIFF file.
    output_dir_path : str
        Directory path for saving the output PNG file.
    browser_filename : str
        Filename for the output browse image PNG.
    browse_image_height : int
        Desired height of the output browse image.
    browse_image_width : int
        Desired width of the output browse image.
    scratch_dir : str
        Directory path for temporary storage during processing.
    flag_collapse_wtr_classes : bool, optional
        If True, collapses water classes. Default is True.
    exclude_inundated_vegetation : bool, optional
        If True, excludes inundated vegetation from the processing.
        Default is False.
    set_not_water_to_nodata : bool, optional
        If True, sets non-water pixels to NoData. Default is False.
    set_hand_mask_to_nodata : bool, optional
        If True, sets HAND mask pixels to NoData. Default is False.
    set_layover_shadow_to_nodata : bool, optional
        If True, sets layover and shadow pixels to NoData. Default is False.
    set_ocean_masked_to_nodata : bool, optional
        If True, sets ocean-masked pixels to NoData. Default is False.

    Returns
    --------
    None
    """
    # # Build the browse image
    # # Create the source image as a geotiff
    # # Reason: gdal.Create() cannot currently create .png files, so we
    # # must start from a GeoTiff, etc.
    # # Source: https://gis.stackexchange.com/questions/132298/gdal-c-api-how-to-create-png-or-jpeg-from-scratch
    with rasterio.open(water_geotiff_filename) as src:
        wtr_layer = src.read(1)
    meta_info = get_meta_from_tif(water_geotiff_filename)

    browse_arr = _compute_browse_array(
        masked_interpreted_water_layer=wtr_layer,  # WTR layer
        flag_collapse_wtr_classes=flag_collapse_wtr_classes,
        exclude_inundated_vegetation=exclude_inundated_vegetation,
        set_not_water_to_nodata=set_not_water_to_nodata,
        set_hand_mask_to_nodata=set_hand_mask_to_nodata,
        set_layover_shadow_to_nodata=set_layover_shadow_to_nodata,
        set_ocean_masked_to_nodata=set_ocean_masked_to_nodata,)

    # Form color table
    browse_ctable = get_interpreted_dswx_s1_ctable()
    water_geotiff_basename = \
        os.path.splitext(os.path.basename(water_geotiff_filename))[0]
    browse_image_geotiff_filename = os.path.join(
        scratch_dir, f'{water_geotiff_basename}_browse.tif')

    _save_array(
        input_array=browse_arr,
        output_file=browse_image_geotiff_filename,
        dswx_metadata_dict=None,
        geotransform=meta_info['geotransform'],
        projection=meta_info['projection'],
        scratch_dir=scratch_dir,
        output_dtype=gdal.GDT_Byte,  # unsigned int 8
        ctable=browse_ctable,
        no_data_value=band_assign_value_dict['no_data'])

    # Convert the geotiff to a resized PNG to create the browse image PNG
    geotiff2png(
        src_geotiff_filename=browse_image_geotiff_filename,
        dest_png_filename=os.path.join(output_dir_path,
                                       browser_filename),
        output_height=browse_image_height,
        output_width=browse_image_width,
        logger=logger
        )


def check_gdal_raster_s3(path_raster_s3: str, raise_error=True):
    '''
    Check if the GDAL raster in S3 bucket is available

    Parameter
    ---------
    path_raster_s3: str
        Path to the GDAL raster in S3 bucket starts with `/vsis3`
    raise_error: bool
        Raise an error when the file is not accessible, rather than
        returning a boolean flag

    Returns
    -------
    _: Bool
        True when the file is accessible; False otherwise.
        Optional when the parameter `raise_error` is `False`.

    Raises
    ------
    RuntimeError
        When the GDAL raster in AWS S3 is not available.
        Optional when the parameter `raise_error` is `True`.
    '''
    if not path_raster_s3.startswith('/vsis3/'):
        raise RuntimeError(f'The raster path {path_raster_s3} is not a '
                           'valid format for GDAL raster in S3 bucket')

    # Currently `gdal.DontUseExceptions()` is called in this code.
    # In that case, failed `gdal.Open()` will return None
    gdal_in = gdal.Open(path_raster_s3)

    is_gdal_file_exist = gdal_in is not None

    if not is_gdal_file_exist and raise_error:
        raise RuntimeError(f'GDAL raster "{path_raster_s3}" is not available.')

    return is_gdal_file_exist<|MERGE_RESOLUTION|>--- conflicted
+++ resolved
@@ -105,14 +105,11 @@
                               (0, 0, 255))
     # baby blue - bright water
     dswx_ctable.SetColorEntry(band_assign_value_dict['bright_water_fill'],
-<<<<<<< HEAD
                               (120, 120, 240))
+    #  blue - ocean_mask
+    dswx_ctable.SetColorEntry(band_assign_value_dict['ocean_mask'],
+                              (50, 50,  240 ))
     # Red - dark land
-=======
-                              (120, 120,  240 ))  # baby blue - bright water
-    dswx_ctable.SetColorEntry(band_assign_value_dict['ocean_mask'],
-                              (50, 50,  240 ))  #  blue - ocean_mask
->>>>>>> 967bce79
     dswx_ctable.SetColorEntry(band_assign_value_dict['dark_land_mask'],
                               (240, 20, 20))
     # Yellow - Landcover mask
