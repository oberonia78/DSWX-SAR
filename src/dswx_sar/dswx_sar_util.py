from osgeo import gdal
from osgeo import osr
import numpy as np
import os
import matplotlib.pyplot as plt
import shutil
import tempfile
import logging
<<<<<<< HEAD
from dataclasses import dataclass
=======
>>>>>>> e64591ab

np2gdal_conversion = {
  "uint8": 1,
  "int8": 1,
  "uint16": 2,
  "int16": 3,
  "uint32": 4,
  "int32": 5,
  "float32": 6,
  "float64": 7,
  "complex64": 10,
  "complex128": 11,
}

band_assign_value_dict = {
    'no_water': 0 ,
    'water': 1, # water body
    'bright_water_fill': 2,
    'dark_land_mask': 3,
    'landcover_mask': 4,
    'hand_mask': 5,
    'layover_shadow_mask': 6,
    'inundated_vegetation': 7,
    'no_data': 255
}

def get_interpreted_dswx_s1_ctable():
    """Get colortable for DSWx-S1 products
    Returns
    -------
    dswx_ctable: gdal.ColorTable
        colortable for dswx-s1 product
    """
    # create color table
    dswx_ctable = gdal.ColorTable()

    # set color for each value
    dswx_ctable.SetColorEntry(0, (255, 255, 255))  # White - Not water
    dswx_ctable.SetColorEntry(1, (0, 0, 255))  # Blue - Water (high confidence)
    dswx_ctable.SetColorEntry(2, (120, 120,  240 ))  # baby blue - bright water
    dswx_ctable.SetColorEntry(3, (240, 20,  20 ))  # Red - dark land
    dswx_ctable.SetColorEntry(4, (128, 255, 128))  # Light green - Landcover mask
    dswx_ctable.SetColorEntry(5, (200, 200, 200))  # light gray - Hand mask
    dswx_ctable.SetColorEntry(6, (128, 128, 128))  # Gray - Layover/shadow mask
    dswx_ctable.SetColorEntry(7, (200, 200, 50))  # Gray - Inundated vegetation

    dswx_ctable.SetColorEntry(255, (0, 0, 0, 255))  # Black - Not observed (out of Boundary)

    return dswx_ctable

def read_geotiff(input_tif_str, band_ind=None):
    """Read band from geotiff

    Parameters
    ----------
    input_tif_str: str
        geotiff file path to read the band
<<<<<<< HEAD
=======
    band_ind: int
        Index of the band to read, starts from 0

>>>>>>> e64591ab
    Returns
    -------
    tifdata: numpy.ndarray
        image from geotiff
    """
    tif = gdal.Open(input_tif_str)
    if band_ind is None:
        tifdata = tif.ReadAsArray()

    else:
<<<<<<< HEAD
        tifdata = tif.GetRasterBand(band_ind+1).ReadAsArray()
=======
        tifdata = tif.GetRasterBand(band_ind + 1).ReadAsArray()
>>>>>>> e64591ab

    tif.FlushCache()
    tif = None
    del tif
    print(f"Reading {input_tif_str} ... {tifdata.shape}")
    return tifdata

def save_raster_gdal(data, output_file, geotransform,
                     projection, scratch_dir='.',
                     DataType='float32'):
    """Save images using Gdal
    Parameters
    ----------
    data: numpy.ndarray
        Data to save into the file
    output_file: str
        full path for filename to save the DSWx-S1 file
    geotransform: gdal
        gdaltransform information
    projection: gdal
        projection object
    scratch_dir: str
        temporary file path to process COG file.
    DataType: str
        Data types to save the file.
    """
    gdal_type = np2gdal_conversion[str(DataType)]
    image_size = data.shape
    #  Set the Pixel Data (Create some boxes)
    # set geotransform
    if len(image_size) == 3:
        nim = image_size[0]
        ny = image_size[1]
        nx = image_size[2]
    elif len(image_size) == 2:
        ny = image_size[0]
        nx = image_size[1]
        nim = 1

    driver = gdal.GetDriverByName("GTiff")
    output_file_path = os.path.join(output_file)
    gdal_ds = driver.Create(output_file_path, nx, ny, nim, gdal_type)
    gdal_ds.SetGeoTransform(geotransform)
    gdal_ds.SetProjection(projection)

    if nim == 1:
        gdal_ds.GetRasterBand(1).WriteArray(data)
    else:
        for im_ind in range(0, nim):
            gdal_ds.GetRasterBand(im_ind+1).WriteArray(
                np.squeeze(data[im_ind, :, :]))

    gdal_ds.FlushCache()
    gdal_ds = None
    del gdal_ds  # close the dataset (Python object and pointers)

    _save_as_cog(output_file, scratch_dir)

def save_dswx_product(wtr, output_file, geotransform,
                      projection, scratch_dir='.',
                      description = None, **dswx_processed_bands):
    """Save DSWx product for assigned classes with colortable
    Parameters
    ----------
    wtr: numpy.ndarray
        classified image for DSWx-S1 product
    output_file: str
        full path for filename to save the DSWx-S1 file
    geotransform: gdal
        gdaltransform information
    projection: gdal
        projection object
    scratch_dir: str
        temporary file path to process COG file.
    description: str
        description for DSWx-S1
    dswx_processed_bands
        classes to save to output
    """
    shape = wtr.shape
    driver = gdal.GetDriverByName("GTiff")
    wtr = np.asarray(wtr, dtype=np.byte)
    dswx_processed_bands_keys = dswx_processed_bands.keys()

    for band_key in band_assign_value_dict.keys():
        if band_key.lower() in dswx_processed_bands_keys:
            dswx_product_value = band_assign_value_dict[band_key]
            wtr[dswx_processed_bands[band_key.lower()]==1] = dswx_product_value
            print(band_key.lower(), 'found',dswx_product_value)

    gdal_ds = driver.Create(output_file, shape[1], shape[0], 1, gdal.GDT_Byte)
    gdal_ds.SetGeoTransform(geotransform)
    gdal_ds.SetProjection(projection)

    gdal_band = gdal_ds.GetRasterBand(1)
    gdal_band.WriteArray(wtr)
    gdal_band.SetNoDataValue(255)

    # set color table and color interpretation
    dswx_ctable = get_interpreted_dswx_s1_ctable()
    gdal_band.SetRasterColorTable(dswx_ctable)
    gdal_band.SetRasterColorInterpretation(
        gdal.GCI_PaletteIndex)

    if description is not None:
        gdal_band.SetDescription(description)
<<<<<<< HEAD
    else:
        gdal_band.SetDescription(description_from_dict)
=======
>>>>>>> e64591ab

    gdal_band.FlushCache()
    gdal_band = None

    gdal_ds.FlushCache()
    gdal_ds = None
    del gdal_ds  # close the dataset (Python object and pointers)

    _save_as_cog(output_file, scratch_dir)

def _save_as_cog(filename, scratch_dir = '.', logger = None,
                flag_compress=True, ovr_resamp_algorithm=None,
                compression='DEFLATE', nbits=None):
    """Save (overwrite) a GeoTIFF file as a cloud-optimized GeoTIFF.

    Parameters
    ----------
    filename: str
            GeoTIFF to be saved as a cloud-optimized GeoTIFF
    scratch_dir: str (optional)
            Temporary Directory
    ovr_resamp_algorithm: str (optional)
            Resampling algorithm for overviews.
            Options: "AVERAGE", "AVERAGE_MAGPHASE", "RMS", "BILINEAR",
            "CUBIC", "CUBICSPLINE", "GAUSS", "LANCZOS", "MODE",
            "NEAREST", or "NONE". Defaults to "NEAREST", if integer, and
            "CUBICSPLINE", otherwise.
    compression: str (optional)
            Compression type.
            Optional: "NONE", "LZW", "JPEG", "DEFLATE", "ZSTD", "WEBP",
            "LERC", "LERC_DEFLATE", "LERC_ZSTD", "LZMA"
    """
    if logger is None:
        logger = logging.getLogger('proteus')

    logger.info('        COG step 1: add overviews')
    gdal_ds = gdal.Open(filename, gdal.GA_Update)
    gdal_dtype = gdal_ds.GetRasterBand(1).DataType
    dtype_name = gdal.GetDataTypeName(gdal_dtype).lower()

    overviews_list = [4, 16, 64, 128]

    is_integer = 'byte' in dtype_name  or 'int' in dtype_name
    if ovr_resamp_algorithm is None and is_integer:
        ovr_resamp_algorithm = 'NEAREST'
    elif ovr_resamp_algorithm is None:
        ovr_resamp_algorithm = 'CUBICSPLINE'

    gdal_ds.BuildOverviews(ovr_resamp_algorithm, overviews_list,
                           gdal.TermProgress_nocb)

    del gdal_ds  # close the dataset (Python object and pointers)
    external_overview_file = filename + '.ovr'
    if os.path.isfile(external_overview_file):
        os.remove(external_overview_file)

    logger.info('        COG step 2: save as COG')
    temp_file = tempfile.NamedTemporaryFile(
                    dir=scratch_dir, suffix='.tif').name

    # Blocks of 512 x 512 => 256 KiB (UInt8) or 1MiB (Float32)
    tile_size = 512
    gdal_translate_options = ['BIGTIFF=IF_SAFER',
                              'MAX_Z_ERROR=0',
                              'TILED=YES',
                              f'BLOCKXSIZE={tile_size}',
                              f'BLOCKYSIZE={tile_size}',
                              'COPY_SRC_OVERVIEWS=YES']

    if compression:
        gdal_translate_options += [f'COMPRESS={compression}']

    if is_integer:
        gdal_translate_options += ['PREDICTOR=2']
    else:
        gdal_translate_options += ['PREDICTOR=3']

    if nbits is not None:
        gdal_translate_options += [f'NBITS={nbits}']

        # suppress type casting errors
        gdal.SetConfigOption('CPL_LOG', '/dev/null')

    gdal.Translate(temp_file, filename,
                   creationOptions=gdal_translate_options)

    shutil.move(temp_file, filename)

    logger.info('        COG step 3: validate')
    try:
        from rtc.extern.validate_cloud_optimized_geotiff import main as validate_cog
    except ModuleNotFoundError:
        logger.info('WARNING could not import module validate_cloud_optimized_geotiff')
        return

    argv = ['--full-check=yes', filename]
    validate_cog_ret = validate_cog(argv)
    if validate_cog_ret == 0:
        logger.info(f'        file "{filename}" is a valid cloud optimized'
                    ' GeoTIFF')
    else:
        logger.warning(f'        file "{filename}" is NOT a valid cloud'
                       f' optimized GeoTIFF!')

def change_epsg_tif(input_tif, output_tif, epsg_output):
    """Resample the input geotiff image to new EPSG code.
    Parameters
    ----------
    input_tif: str
        geotiff file path to be changed
    output_tif: str
        geotiff file path to be saved
    epsg_output: int
        new EPSG code
    """
    metadata = get_meta_from_tif(input_tif)
    opt = gdal.WarpOptions(dstSRS=f'EPSG:{epsg_output}',
                     resampleAlg='nearest',
                     dstNodata='Nan',
                     xRes=metadata['geotransform'][1],
                     yRes=metadata['geotransform'][5],
                     format='GTIFF')
<<<<<<< HEAD
    ds = gdal.Warp(output_tif, input_tif, options=opt)
    del ds
=======
    gdal.Warp(output_tif, input_tif, options=opt)
>>>>>>> e64591ab

def get_meta_from_tif(tif_file_name):
    """Read metadata from geotiff
    Parameters
    ----------
    input_tif_str: str
        geotiff file path to read the band
    Returns
    -------
    meta_dict: dict
        dictionary containing geotransform, projection, image size,
        utmzone, and epsg code.
    """
    if type(tif_file_name) is list:
        tif_name = tif_file_name[0]
    else:
        tif_name = tif_file_name
    tif_gdal = gdal.Open(tif_name)
    meta_dict = {}
    meta_dict['geotransform'] = tif_gdal.GetGeoTransform()
    meta_dict['projection'] = tif_gdal.GetProjection()
    meta_dict['length'] = tif_gdal.RasterYSize
    meta_dict['width'] = tif_gdal.RasterXSize
    proj = osr.SpatialReference(wkt=meta_dict['projection'])
    meta_dict['utmzone'] = proj.GetUTMZone()
    output_epsg = proj.GetAttrValue('AUTHORITY',1)
    meta_dict['epsg'] = output_epsg
    tif_gdal = None

    return meta_dict

<<<<<<< HEAD
def get_raster_block(raster_path, block_param):
    ''' Get a block of data from raster.
        Raster can be a HDF5 file or a GDAL-friendly raster

    Parameters
    ----------
    raster_path: str
        raster path where a block is to be read from. String value represents a
        filepath for GDAL rasters.
    block_param: BlockParam
        Object specifying size of block and where to read from raster,
        and amount of padding for the read array

    Returns
    -------
    data_block: np.ndarray
        Block read from raster with shape specified in block_param.
    '''

    # Open input data using GDAL to get raster length
    ds_data = gdal.Open(raster_path, gdal.GA_Update)
    data_block = ds_data.GetRasterBand(1).ReadAsArray(
                                            0,
                                            block_param.read_start_line,
                                            block_param.data_width,
                                            block_param.read_length)

    # Pad igram_block with zeros according to pad_length/pad_width
    data_block = np.pad(data_block, block_param.block_pad,
                        mode='constant', constant_values=0)

    return data_block

def write_raster_block(out_raster, data, 
                        block_param, geotransform, projection,
                        DataType='byte'):
    ''' Write processed block to out_raster.

    Parameters
    ----------
    out_raster: h5py.Dataset or str
        Raster where data (i.e., filtered data) needs to be written.
        String value represents filepath for GDAL rasters.
    data: np.ndarray
        Filtered data to write to out_raster.
    block_param: BlockParam
        Object specifying where and how much to write to out_raster.
    '''

    if DataType == 'float32':
        Gdal_type = gdal.GDT_Float32
    elif DataType == 'uint16':
        Gdal_type = gdal.GDT_UInt16
    elif DataType == 'byte':
        Gdal_type = gdal.GDT_Byte
    elif DataType == 'int16':
        Gdal_type = gdal.GDT_Int16
    elif DataType == 'int32':
        Gdal_type = gdal.GDT_Int32

    if block_param.write_start_line == 0:
        driver = gdal.GetDriverByName('GTiff')
        ds_data = driver.Create(out_raster, 
                                block_param.data_width,
                                block_param.data_length,
                                1, Gdal_type)
        ds_data.SetGeoTransform(geotransform)
        ds_data.SetProjection(projection)
        ds_data.WriteArray(data, xoff=0, yoff=0)
    else:
        ds_data = gdal.Open(out_raster, gdal.GA_Update)
        ds_data.GetRasterBand(1).WriteArray(
                data, 
                xoff=0, 
                yoff=block_param.write_start_line)

def block_param_generator(lines_per_block, data_shape, pad_shape):
    ''' Generator for block specific parameter class.

    Parameters
    ----------
    lines_per_block: int
        Lines to be processed per block (in batch).
    data_shape: tuple(int, int)
        Length and width of input raster.
    pad_shape: tuple(int, int)
        Padding for the length and width of block to be filtered.

    Returns
    -------
    _: BlockParam
        BlockParam object for current block
    '''
    data_length, data_width = data_shape
    pad_length, pad_width = pad_shape
    half_path_length = pad_length // 2
    half_path_width = pad_width // 2
    # Calculate number of blocks to break raster into
    num_blocks = int(np.ceil(data_length / lines_per_block))

    for block in range(num_blocks):
        start_line = block * lines_per_block

        # Discriminate between first, last, and middle blocks
        first_block = block == 0
        last_block = block == num_blocks - 1 or num_blocks == 1
        middle_block = not first_block and not last_block

        # Determine block size; Last block uses leftover lines
        block_length = data_length - start_line if last_block else lines_per_block

        # Determine padding along length. Full padding for middle blocks
        # Half padding for start and end blocks
        read_length_pad = pad_length if middle_block else half_path_length

        # Determine 1st line of output
        write_start_line = block * lines_per_block

        # Determine 1st dataset line to read. Subtract half padding length
        # to account for additional lines to be read.
        read_start_line = block * lines_per_block - half_path_length

        # If applicable, save negative start line as deficit to account for later
        read_start_line, start_line_deficit = (
            0, read_start_line) if read_start_line < 0 else (
            read_start_line, 0)

        # Initial guess at number lines to read; accounting for negative start at the end
        read_length = block_length + read_length_pad
        if not first_block:
            read_length -= abs(start_line_deficit)

        # Check for over-reading and adjust lines read as needed
        end_line_deficit = min(
            data_length - read_start_line - read_length, 0)
        read_length -= abs(end_line_deficit)

        # Determine block padding in length
        if first_block:
            # Only the top part of the block should be padded. If end_deficit_line=0
            # we have a sufficient number of lines to be read in the subsequent block
            top_pad = half_path_length
            bottom_pad = abs(end_line_deficit)
        elif last_block:
            # Only the bottom part of the block should be padded
            top_pad = abs(
                start_line_deficit) if start_line_deficit < 0 else 0
            bottom_pad = half_path_length
        else:
            # Top and bottom should be added taking into account line deficit
            top_pad = abs(
                start_line_deficit) if start_line_deficit < 0 else 0
            bottom_pad = abs(end_line_deficit)

        block_pad = ((top_pad, bottom_pad),
                     (half_path_width, half_path_width))

        yield BlockParam(block_length, write_start_line, read_start_line, read_length, block_pad, data_width, data_length)

    return


@dataclass
class BlockParam:
    '''
    Class for block specific parameters
    Facilitate block parameters exchange between functions
    '''
    # Length of current block to filter; padding not included
    block_length: int

    # First line to write to for current block
    write_start_line: int

    # First line to read from dataset for current block
    read_start_line: int

    # Number of lines to read from dataset for current block
    read_length: int

    # Padding to be applied to read in current block. First tuple is padding to
    # be applied to top/bottom (along length). Second tuple is padding to be
    # applied to left/right (along width). Values in second tuple do not change;
    # included in class so one less value is passed between functions.
    block_pad: tuple

    # Width of current block. Value does not change per block; included to
    # in class so one less value is to be passed between functions.
    data_width: int

    data_length: int

=======
>>>>>>> e64591ab
def intensity_display(intensity, outputdir, pol, immin=-30, immax=0):
    """save intensity images into png file

    Parameters
    ----------
    intensity: numpy.ndarray
        2 dimensional array containing linear intensity
<<<<<<< HEAD
    outputdir: str 
        path for output directory 
=======
    outputdir: str
        path for output directory
>>>>>>> e64591ab
    pol: str
        specific polarization added to the file name
    immin: float
        mininum dB value for displaying intensity
    immax: float
<<<<<<< HEAD
        maximum dB value for displaying intensity        
    """
    fig = plt.figure(figsize=(20, 20))
    fig, ax = plt.subplots(1, 1, figsize=(15, 15))
    im = ax.imshow(10*np.log10(intensity), cmap = plt.get_cmap('gray'),
=======
        maximum dB value for displaying intensity
    """
    plt.figure(figsize=(20, 20))
    _, ax = plt.subplots(1, 1, figsize=(15, 15))
    ax.imshow(10*np.log10(intensity), cmap = plt.get_cmap('gray'),
>>>>>>> e64591ab
                   vmin=immin,vmax=immax)
    plt.title('RTC')
    plt.savefig(os.path.join(outputdir, 'RTC_intensity_{}'.format(pol)))<|MERGE_RESOLUTION|>--- conflicted
+++ resolved
@@ -6,10 +6,8 @@
 import shutil
 import tempfile
 import logging
-<<<<<<< HEAD
 from dataclasses import dataclass
-=======
->>>>>>> e64591ab
+
 
 np2gdal_conversion = {
   "uint8": 1,
@@ -67,12 +65,9 @@
     ----------
     input_tif_str: str
         geotiff file path to read the band
-<<<<<<< HEAD
-=======
     band_ind: int
         Index of the band to read, starts from 0
 
->>>>>>> e64591ab
     Returns
     -------
     tifdata: numpy.ndarray
@@ -83,11 +78,7 @@
         tifdata = tif.ReadAsArray()
 
     else:
-<<<<<<< HEAD
-        tifdata = tif.GetRasterBand(band_ind+1).ReadAsArray()
-=======
         tifdata = tif.GetRasterBand(band_ind + 1).ReadAsArray()
->>>>>>> e64591ab
 
     tif.FlushCache()
     tif = None
@@ -194,11 +185,6 @@
 
     if description is not None:
         gdal_band.SetDescription(description)
-<<<<<<< HEAD
-    else:
-        gdal_band.SetDescription(description_from_dict)
-=======
->>>>>>> e64591ab
 
     gdal_band.FlushCache()
     gdal_band = None
@@ -321,12 +307,8 @@
                      xRes=metadata['geotransform'][1],
                      yRes=metadata['geotransform'][5],
                      format='GTIFF')
-<<<<<<< HEAD
-    ds = gdal.Warp(output_tif, input_tif, options=opt)
-    del ds
-=======
     gdal.Warp(output_tif, input_tif, options=opt)
->>>>>>> e64591ab
+
 
 def get_meta_from_tif(tif_file_name):
     """Read metadata from geotiff
@@ -358,7 +340,7 @@
 
     return meta_dict
 
-<<<<<<< HEAD
+
 def get_raster_block(raster_path, block_param):
     ''' Get a block of data from raster.
         Raster can be a HDF5 file or a GDAL-friendly raster
@@ -551,8 +533,7 @@
 
     data_length: int
 
-=======
->>>>>>> e64591ab
+
 def intensity_display(intensity, outputdir, pol, immin=-30, immax=0):
     """save intensity images into png file
 
@@ -560,31 +541,19 @@
     ----------
     intensity: numpy.ndarray
         2 dimensional array containing linear intensity
-<<<<<<< HEAD
-    outputdir: str 
-        path for output directory 
-=======
     outputdir: str
         path for output directory
->>>>>>> e64591ab
     pol: str
         specific polarization added to the file name
     immin: float
         mininum dB value for displaying intensity
     immax: float
-<<<<<<< HEAD
-        maximum dB value for displaying intensity        
-    """
-    fig = plt.figure(figsize=(20, 20))
-    fig, ax = plt.subplots(1, 1, figsize=(15, 15))
-    im = ax.imshow(10*np.log10(intensity), cmap = plt.get_cmap('gray'),
-=======
         maximum dB value for displaying intensity
     """
     plt.figure(figsize=(20, 20))
     _, ax = plt.subplots(1, 1, figsize=(15, 15))
     ax.imshow(10*np.log10(intensity), cmap = plt.get_cmap('gray'),
->>>>>>> e64591ab
+
                    vmin=immin,vmax=immax)
     plt.title('RTC')
     plt.savefig(os.path.join(outputdir, 'RTC_intensity_{}'.format(pol)))