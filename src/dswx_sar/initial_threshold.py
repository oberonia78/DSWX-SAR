import copy
import logging
import mimetypes
import os
import time

import numpy as np
from joblib import Parallel, delayed
from osgeo import gdal
from scipy import interpolate, ndimage
from scipy.interpolate import Rbf
from scipy.optimize import curve_fit
from scipy.signal import find_peaks
from scipy.stats import norm
from skimage.filters import threshold_multiotsu, threshold_otsu

from dswx_sar import (dswx_sar_util,
                      generate_log,
                      refine_with_bimodality,
                      region_growing)
from dswx_sar.dswx_runconfig import (DSWX_S1_POL_DICT,
                                     _get_parser,
                                     RunConfig)


logger = logging.getLogger('dswx_s1')


def convert_pow2db(intensity):
    """Convert power to decibels

    Parameters
    ----------
    _ : numpy.ndarray
        intensity or power values
    """
    return 10 * np.log10(intensity)


class TileSelection:
    '''
    Select tile candidates that have boundary between water and non-water
    '''
    def __init__(self, ref_water_max, no_data):
        # no data value for reference_water
        self.no_data = no_data
        # value for pixels where water exists in reference_water
        self.wbd_max_value = ref_water_max
        self.threshold_twele = [0.09, 0.8, 0.97]
        self.threshold_bimodality = 0.7

    def rescale_value(self,
                      raster,
                      min_value,
                      max_value):
        """Rescales the entries of an array to the interval
        [min_value, max_value].

        Parameters
        ----------
        raster : numpy.ndarray
            Array containing values to be scaled
        min_value : float
            Minimum value that values in raster can be scaled to
        max_value : float
            Maximum value that values in raster can be scaled to

        Returns
        -------
        rescaled_value : numpy.ndarray
            rescaled image.
        """
        rescaled_value = (raster - min_value) / (max_value - min_value)

        return rescaled_value

    def select_tile_bimodality(self,
                               intensity,
                               threshold=0.7,
                               min_intensity_histogram=-30,
                               max_intensity_histogram=5,
                               numstep=100):
        ''' Select tiles with bimodal distribution

        Parameters
        ----------
        intensity : numpy.ndarray
            intensity array in linear scale
        threshold : float
            threshold value to detect bimodality
        min_intensity_histogram : float
            minimum range for histogram
        max_intensity_histogram : float
            maximum range for histogram
        numstep : integer
            number of histogram bins

        Returns
        -------
        max_sigma : float
            maximum value for estimated bimodality
        sigma : numpy.ndarray
            bimodality array
        select_flag : bool
            True/False if bimodality exists
        '''
        intensity_db = convert_pow2db(intensity)

        if min_intensity_histogram is None:
            min_intensity_histogram = np.nanpercentile(intensity_db, 2)
        if max_intensity_histogram is None:
            max_intensity_histogram = np.nanpercentile(intensity_db, 98)

        intensity_counts, intensity_bins = np.histogram(
            intensity_db,
            bins=np.linspace(min_intensity_histogram,
                             max_intensity_histogram,
                             numstep+1),
            density=True)

        bincenter = ((intensity_bins[:-1] + intensity_bins[1:]) / 2)
        intensity_db_variance = np.nanstd(intensity_db)**2

        intensity_bins_step = intensity_bins[2] - intensity_bins[1]

        sigma = np.zeros_like(bincenter)
        for bin_index, value in enumerate(bincenter):

            intensity_db_left = intensity_db[intensity_db <= value]
            intensity_db_right = intensity_db[intensity_db >= value]

            if len(intensity_db_left) & len(intensity_db_right):
                cand1 = bincenter <= value
                cand2 = bincenter >= value

                meanp1 = np.nanmean(intensity_db_left)
                meanp2 = np.nanmean(intensity_db_right)

                probp1 = np.nansum(intensity_counts[cand1]) * \
                    intensity_bins_step
                probp2 = np.nansum(intensity_counts[cand2]) * \
                    intensity_bins_step

                sigma[bin_index] = probp1 * probp2 * (
                    (meanp1 - meanp2) ** 2) / intensity_db_variance

        max_sigma = np.nanmax(sigma)
        select_flag = max_sigma > threshold

        return max_sigma, sigma, select_flag

    def select_tile_twele(self,
                          intensity_gray,
                          mean_intensity_global,
                          thresholds=None):
        """Select tiles based on Twele's method

        Parameters
        ----------
        intensity_gray : np.ndarray
            tile of intensity image [gray scale, dB]
        mean_intensity_global : float
            global mean intensity image
        thresholds : list
            three thresholds to select tile

        Returns
        -------
        select_flag : bool
            Indicates whether the tile is selected based on Twele's method.
            Returns True if the tile is selected, and False otherwise.
        cvx : float
            The coefficient of variation for the tile, calculated as the ratio
            of the standard deviation to the mean intensity of the tile.
        rx : float
            The ratio of the mean intensity of the tile to the
            global mean intensity.

        Reference
        ---------
        André Twele, Wenxi Cao, Simon Plank & Sandro Martinis (2016)
        Sentinel-1-based flood mapping: a fully automated processing chain,
        International Journal of Remote Sensing, 37:13, 2990-3004,
        DOI: [10.1080/01431161.2016.1192304]
        (https://doi.org/10.1080/01431161.2016.1192304)

        """

        if thresholds is None:
            thresholds = self.threshold_twele

        mean_int = np.nanmean(intensity_gray)
        sig_int = np.nanstd(intensity_gray)
        cvx = sig_int / mean_int
        rx = mean_int / mean_intensity_global

        select_flag = (cvx >= thresholds[0]) & \
                      (rx >= thresholds[1]) & \
                      (rx <= thresholds[2])

        return select_flag, cvx, rx

    def select_tile_chini(self,
                          intensity):
        """Select tiles based on Chini's method
        Chini, M., Hostache, R., Giustarini, L., & Matgen, P. (2017).
        A hierarchical split-based approach for parametric thresholding
        of SAR images: Flood inundation as a test case. IEEE Transactions
        on Geoscience and Remote Sensing, 55(12), 6975-6988.

        Parameters
        ----------
        intensity : np.ndarray
            A 2D array representing a tile of the intensity image in dB.

        Returns
        -------
        select_flag : bool
            Indicates whether the tile is selected based on Chini's method.
            Returns True if the tile's intensity distribution is bimodal,
            and False otherwise.
        """
        metric_obj = refine_with_bimodality.BimodalityMetrics(
                    intensity)
        select_flag = metric_obj.compute_metric()

        return select_flag

    def get_water_portion_mask(self, water_mask):
        """
        Check if a water mask image contains both water and non-water areas.

        The function first computes the ratio of water (True in the mask)
        for each pixel in the image, and then checks if there are any areas
        that are between 0 and 1,
        i.e., both water and non-water areas are present.

        Parameters
        ----------
        water_mask : np.ndarray
            Layers of masks.
            Each mask layer contains water and non-water pixels.
        Returns
        -------
        water_area_flag : bool
            Indicates whether both water and
            non-water areas are present in mask.
        """
        _, water_nrow, water_ncol = water_mask.shape
        water_mask_sample = water_nrow * water_ncol

        if water_mask_sample == 0:
            water_spatial_portion = 0
        else:
            water_spatial_portion = np.nansum(water_mask, axis=(1, 2)) / \
                                              water_mask_sample

        # If the spatial coverage of water is equal to 1 (all water) or
        # is equal to 0 (all lands), then we don't attempt to search the
        # tile showing bimodal distribution.
        water_spatial_portion_bool = (water_spatial_portion > 0) & \
                                     (water_spatial_portion < 1)
        water_area_flag = np.nansum(water_spatial_portion_bool) > 0

        return water_area_flag

    def tile_selection_wbd(self,
                           intensity,
                           water_mask,
                           win_size=200,
                           selection_methods=['combined'],
                           mininum_tile=20,
                           minimum_pixel_number=40):
        '''Select the tile candidates containing water and non-water
        from aid of water body layer based on the selection method
        {twele, chini, bimodality, combined}.

        Parameters
        ----------
        intensity : numpy.ndarray
            tile of intensity image
        wbd : numpy.ndarray
            water body layer [0 ~ 1]
        thresholds : list
            threshold values to determine the tiles
        win_size : integer
            size of window to search the water body that should be smaller
            than size of intensity
        selection_methods : list
            window type {twele, chini, bimodality, combined}
            'combined' method runs all methods

        Returns
        -------
        candidate_tile_coords : numpy.ndarray
            The x and y coordinates that pass the tile selection test.
            Each row has index, y_start, y_end, x_start, and x_end.
        '''

        if np.all(np.isnan(intensity)) or np.all(intensity == 0):
            candidate_tile_coords = []
            logger.info(f'No valid intensity values found.')

        else:
            height, width = intensity.shape
            n_water_masks = water_mask.ndim
            assert n_water_masks >= 2, "water mask must have at least 2 dimensions."

            # create 3 dimensional water mask
            if n_water_masks == 2:
                water_mask = np.expand_dims(water_mask, axis=0)
            _, water_nrow, water_ncol = water_mask.shape

            # If image size is smaller than window size,
            # window size become half of image size
            if (height <= win_size) | (width <= win_size):
                win_size0 = win_size
                win_size = np.min([height, width])
                logger.info(f'tile size changed {win_size0} -> {win_size}')

            if (height != water_nrow) and (width != water_ncol):
                raise ValueError("reference water image size differ from "
                                 "intensity image")

            if win_size < minimum_pixel_number:
                logger.info('tile & image sizes are too small')
                coordinate = []
                return coordinate

            # Check if number of pixel is enough
            num_pixel_max = win_size * win_size / 3

            number_y_window = np.ceil(height / win_size)
            number_x_window = np.ceil(width / win_size)

            number_y_window = number_y_window + \
                (1 if np.mod(height, win_size) > 0 else 0)
            number_x_window = number_x_window + \
                (1 if np.mod(width, win_size) > 0 else 0)

            ind_subtile = 0

            bimodality_max_set = []
            coordinate = []

            selected_tile_twele = []
            selected_tile_chini = []
            selected_tile_bimodality = []
            selected_tile = []
            detected_box_array = []
            # convert linear to dB scale
            intensity_db = convert_pow2db(intensity)

            # covert gray scale
            intensity_gray = self.rescale_value(
                intensity_db,
                min_value=-35,
                max_value=10)

            water_area_flag = self.get_water_portion_mask(water_mask)

            mean_intensity_global = np.nanmean(intensity_gray)

            box_count = 0
            num_detected_box = 0
            num_detected_box_sum = 0
            subrun = 0

            # Initially check if the area under the searching window contains
            # both water bodies and lands from the reference water map.
            # if 0.0 < water_coverage < 1 and 0.0 < land_coverage < 1:
            if water_area_flag:
                while (num_detected_box_sum <= mininum_tile) and \
                        (win_size >= minimum_pixel_number):

                    subrun += 1
                    number_y_window = np.int16(height / win_size)
                    number_x_window = np.int16(width / win_size)

                    # Define step sizes
                    x_step = win_size // 2
                    y_step = win_size // 2

                    # Loop through the rectangle array with the sliding window
                    for x_coord in range(0, width - win_size + 1, x_step):
                        for y_coord in range(0, height - win_size + 1, y_step):
                            # Grab the small area using the window
                            x_start = x_coord
                            x_end = x_coord + win_size
                            y_start = y_coord
                            y_end = y_coord + win_size

                            x_end = min(x_end, height)
                            y_end = min(y_end, width)
                            box_count = box_count + 1

                            intensity_sub = intensity[x_start:x_end,
                                                      y_start:y_end]

                            intensity_sub_gray = intensity_gray[x_start:x_end,
                                                                y_start:y_end]

                            validnum = np.count_nonzero(
                                ~np.isnan(intensity_sub))

                            # create subset from water mask
                            water_mask_sublock = water_mask[:, x_start:x_end,
                                                            y_start:y_end]

                            # compute valid pixels from subset
                            water_number_sample_sub = np.count_nonzero(
                                    ~np.isnan(water_mask_sublock[0, :, :]))

                            # compute spatial portion for each polarization
                            water_area_sublock_flag = \
                                self.get_water_portion_mask(water_mask_sublock)

                            if water_number_sample_sub > 0 \
                                    and water_area_sublock_flag \
                                    and validnum > num_pixel_max:

                                # Initially set flag as True
                                tile_selected_flag = True

                                if {'twele', 'combined'}.intersection(
                                        set(selection_methods)):
                                    tile_selected_flag, _, _ = \
                                        self.select_tile_twele(
                                            intensity_sub_gray,
                                            mean_intensity_global)
                                    if tile_selected_flag:
                                        selected_tile_twele.append(True)
                                    else:
                                        selected_tile_twele.append(False)
                                else:
                                    selected_tile_twele.append(False)

                                if {'chini', 'combined'}.intersection(
                                        set(selection_methods)):
                                    # Once 'combined' method is selected,
                                    # the chini test is carried when the
                                    # 'twele' method passed.
                                    if (selection_methods in ['combined']) & \
                                       (not tile_selected_flag):

                                        selected_tile_chini.append(False)

                                    else:
                                        tile_selected_flag = \
                                            self.select_tile_chini(
                                                intensity_sub
                                                )

                                        if tile_selected_flag:
                                            selected_tile_chini.append(True)
                                        else:
                                            selected_tile_chini.append(False)

                                else:
                                    selected_tile_chini.append(False)

                                if {'bimodality', 'combined'}.intersection(
                                        set(selection_methods)):

                                    if (selection_methods == 'combined') and \
                                        not tile_selected_flag:

                                        selected_tile_bimodality.append(False)
                                    else:
                                        _, _, tile_bimode_flag = \
                                            self.select_tile_bimodality(
                                                intensity_sub,
                                                threshold=self.threshold_bimodality
                                                )

                                        if tile_bimode_flag:
                                            selected_tile_bimodality.append(True)
                                        else:
                                            selected_tile_bimodality.append(False)
                                else:
                                    selected_tile_bimodality.append(False)

                            else:
                                bimodality_max_set.append(np.nan)
                                selected_tile_twele.append(False)
                                selected_tile_chini.append(False)
                                selected_tile_bimodality.append(False)

                            # keep coordiates for the searching window.
                            coordinate.append(
                                [ind_subtile,
                                 x_start, x_end,
                                 y_start, y_end])
                            ind_subtile += 1

                    if 'combined' in selection_methods:
                        selected_tile_merged = np.logical_and(
                            selected_tile_twele,
                            selected_tile_chini)
                        selected_tile_merged = np.logical_and(
                            selected_tile_merged,
                            selected_tile_bimodality)
                        num_detected_box = np.sum(selected_tile_merged)
                    else:
                        # Initialize the result array with False values
                        detected_box_array = np.ones_like(selected_tile_twele,
                                                          dtype=bool)
                        # Check and aggregate the results
                        # based on the selection_methods
                        if 'twele' in selection_methods:
                            detected_box_array = np.logical_and(
                                detected_box_array,
                                selected_tile_twele)
                        if 'chini' in selection_methods:
                            detected_box_array = np.logical_and(
                                detected_box_array,
                                selected_tile_chini)
                        if 'bimodality' in selection_methods:
                            detected_box_array = np.logical_and(
                                detected_box_array,
                                selected_tile_bimodality)
                        num_detected_box = np.sum(detected_box_array)

                    if num_detected_box_sum <= mininum_tile:
                        # try tile-selection with smaller win size
                        win_size = int(win_size * 0.5)
                        num_pixel_max = win_size * win_size / 3

                    num_detected_box_sum += num_detected_box

            else:
                logger.info('No water body found')

            if 'combined' in selection_methods:
                selected_tile = np.logical_and(
                    selected_tile_twele,
                    selected_tile_chini)
                selected_tile = np.logical_and(
                    selected_tile,
                    selected_tile_bimodality)
            else:
                selected_tile = detected_box_array
            coordinate = np.array(coordinate)
            candidate_tile_coords = coordinate[selected_tile]

        return candidate_tile_coords


def create_three_water_masks(
        wbd_im_str,
        water_set_str,
        scratch_dir,
        water_threshold,
        no_data,
        wbd_max_value,
        flood_dilation_pixel=16,
        drought_erosion_pixel=10):
    """
    Creates three water masks indicating normal, flood, and drought conditions.

    Parameters
    ----------
    wbd_im_str : str
        Path to the input raster with water presence information.
    water_set_str : str
        Path for the output water mask set.
    scratch_dir : str
        Directory path for intermediate processing and outputs.
    water_threshold : float
        Threshold for water classification (0 to 1).
    no_data : int
        Value representing 'no data' in the raster.
    wbd_max_value : int
        Maximum valid value in the raster for normalization.
    flood_dilation_pixel : int, optional
        Number of iterations for dilation to simulate flood conditions.
    drought_erosion_pixel : int, optional
        Number of iterations for erosion to simulate drought conditions.

    Returns
    -------
    water_mask_set : np.ndarray
        Array containing water masks for normal, flood, and drought conditions.
    """

    wbd_gdal = gdal.Open(wbd_im_str)
    wbd = wbd_gdal.ReadAsArray()
    del wbd_gdal
    water_meta = dswx_sar_util.get_meta_from_tif(wbd_im_str)

    wbd = np.asarray(wbd, dtype='float32')
    wbd[wbd == no_data] = wbd_max_value
    water_global_norm = wbd / wbd_max_value

    # Creating normal water mask
    water_normal_mask = water_global_norm > water_threshold

    # Assuming flood water (default: +480m)
    flood_water_mask = ndimage.binary_dilation(
        water_normal_mask,
        iterations=flood_dilation_pixel)

    # Assuming drought (default: -300m)
    drought_water_mask = ndimage.binary_erosion(
        water_normal_mask,
        iterations=drought_erosion_pixel)

    water_mask_set = np.stack([water_normal_mask,
                               flood_water_mask,
                               drought_water_mask], axis=0)

    water_mask_tif_str = os.path.join(
        scratch_dir, f"{water_set_str}")
    dswx_sar_util.save_raster_gdal(
        water_mask_set,
        water_mask_tif_str,
        geotransform=water_meta['geotransform'],
        projection=water_meta['projection'],
        scratch_dir=scratch_dir,
        datatype='uint8')


def remove_invalid(sample_array, no_data=0):
    """ Removes invalid values from a numpy array.

    Parameters
    ----------
    sample_array : np.ndarray
        The array that contains invalid values.
    no_data : int
        The value that is considered invalid. Default is 0.

    Returns
    -------
    sample_array : np.ndarray
        The array that only contains valid values.
    """
    mask = (np.isnan(sample_array) | (sample_array == no_data))
    sample_array = sample_array[np.invert(mask)]
    return sample_array


def gauss(array, mu, sigma, amplitude):
    """Generate gaussian distribution with given mean and std
    """
    return amplitude * np.exp(-(array - mu)**2 / 2 / sigma**2)


def bimodal(array, mu1, sigma1, amplitude1,
            mu2, sigma2, amplitude2):
    """Generate bimodal gaussian distribution with given means and stds
    """
    return gauss(array, mu1, sigma1, amplitude1) + \
        gauss(array, mu2, sigma2, amplitude2)


def trimodal(array, mu1, sigma1, amplitude1,
             mu2, sigma2, amplitude2,
             mu3, sigma3, amplitude3):
    """Generate trimodal gaussian distribution with given means and stds
    """
    return gauss(array, mu1, sigma1, amplitude1) + \
        gauss(array, mu2, sigma2, amplitude2) + \
        gauss(array, mu3, sigma3, amplitude3)


def compute_ki_threshold(
        intensity,
        min_intensity_histogram,
        max_intensity_histogram,
        step_histogram):
    """ Computes the threshold using Kittler-Illingworth algorithm

    Parameters
    ----------
    intensity: np.ndarray
        The image intensities.
    min_intensity_histogram: int
        The minimum intensity.
    max_intensity_histogram: int
        The maximum intensity.
    step_histogram :int
        The step intensity to build the histogram.

    Returns
    -------
    threshold : float
        The computed threshold.
    index_ki_threshold : int
        index for ki threshold
    """
    numstep = int((max_intensity_histogram -
                   min_intensity_histogram) /
                  step_histogram)

    if numstep < 100:
        step_histogram = ((max_intensity_histogram -
                           min_intensity_histogram) /
                          1000)
        numstep = 1000

    intensity_counts, intensity_bins = np.histogram(
        intensity,
        bins=np.linspace(min_intensity_histogram,
                         max_intensity_histogram,
                         numstep + 1),
        density=True)
    intensity_bins = intensity_bins[:-1]

    intensity_counts = intensity_counts.astype(np.float64)
    intensity_bins = intensity_bins.astype(np.float64)
    # A small constant value
    negligible_value = dswx_sar_util.Constants.negligible_value

    intensity_cumsum = np.cumsum(intensity_counts)
    # Replace zeros and negative numbers with 'negligible_value'
    intensity_cumsum = np.where(intensity_cumsum <= 0,
                                negligible_value,
                                intensity_cumsum)

    intensity_cumsum[intensity_cumsum == 0] = np.nan

    intensity_area = np.cumsum(intensity_counts * intensity_bins)
    intenisty_s = np.cumsum(intensity_counts * intensity_bins ** 2)

    var_f = intenisty_s / intensity_cumsum - \
        (intensity_area / intensity_cumsum) ** 2
    var_f = np.where(var_f <= 0, negligible_value, var_f)
    sigma_f = np.sqrt(var_f)

    cb = intensity_cumsum[-1] - intensity_cumsum
    cb = np.where(cb <= 0, negligible_value, cb)

    mb = intensity_area[-1] - intensity_area
    sb = intenisty_s[-1] - intenisty_s
    var_b = sb / cb - (mb / cb) ** 2
    var_b = np.where(var_b <= 0, negligible_value, var_b)
    sigma_b = np.sqrt(var_b)

    normalized_intensity_cumsum = intensity_cumsum / intensity_cumsum[-1]
    normalized_intensity_cumsum = \
        np.where(normalized_intensity_cumsum >= 1,
                 1 - negligible_value,
                 normalized_intensity_cumsum)
    normalized_intensity_cumsum = \
        np.where(normalized_intensity_cumsum <= 0,
                 negligible_value,
                 normalized_intensity_cumsum)

    minus_cumsum = 1 - normalized_intensity_cumsum

    prob_array = \
        normalized_intensity_cumsum * np.log(sigma_f) + \
        minus_cumsum * np.log(sigma_b) - \
        normalized_intensity_cumsum * np.log(normalized_intensity_cumsum) - \
        minus_cumsum * np.log(minus_cumsum)
    prob_array[~np.isfinite(prob_array)] = np.inf

    index_ki_threshold = np.argmin(prob_array)
    threshold = intensity_bins[index_ki_threshold]

    return threshold, index_ki_threshold


def determine_threshold(
        intensity,
        candidate_tile_coords,
        min_intensity_histogram=-32,
        max_intensity_histogram=0,
        step_histogram=0.1,
        bounds=None,
        method='ki',
        mutli_threshold=True,
        adjust_if_nonoverlap=True,
        adjust_thresh_low_dist_percent=None,
        adjust_thresh_high_dist_percent=None,
        ):
    """Compute the thresholds and peak values for left Gaussian
    from intensity image for given candidate coordinates.
    The three methods are supported:
        1) Kittler and Illingworth’s algorithm
        2) Otsu thresholding algorithm
        3) Region-growing based thresholding algorithm

    Parameters
    ----------
    intensity : numpy.ndarray
        intensity raster in decibel scale
    candidate_tile_coords : numpy.ndarray
            The x and y coordinates that pass the tile selection test.
            Each row has index, y_start, y_end, x_start, and x_end.
    winsize : float
        size of searching window used for tile selection
    min_intensity_histogram : float
        minimum decibel value for histogram.
        If min_intensity_histogram == -1000,
        min_intensity_histogram will be calculated directly from image.
    max_intensity_histogram : float
        maximum decibel value for histogram.
        If max_intensity_histogram == -1000,
        max_intensity_histogram will be calculated directly from image.
    step_histogram : float
        step value for histogram
    bounds : list
        bounds for the threshold
    method: str
        Thresholding algorithm ('ki', 'otsu', 'rg')
    multi_threshold : bool
<<<<<<< HEAD
        Flag indicating whether tri-mode Gaussian distribution is assumed
        or not.
    adjust_if_nonoverlap : bool
        Flag enabling the adjustment of the threshold
        If True, the threshold goes up to the point where the lower
        distribution ends
    adjust_thresh_low_dist_percent: float
        Percentile threshold for the lower distribution. When
        'adjust_if_nonoverlap' is enabled, this parameter defines the
        threshold as the value at the specified percentile of the lower
        distribution. This adjustment ensures that the threshold aligns
        with the desired percentile position within the distribution.
    adjust_thresh_high_dist_percent: float
        Percentile threshold for the higher distribution.
        Percentile threshold for the higher distribution. When
        'adjust_if_nonoverlap' is enabled, this parameter defines the
        threshold as the value at the specified percentile of the higher
        distribution. This adjustment ensures that the threshold aligns
        with the desired percentile position within the distribution.
=======
        Flag indicating whether tri-mode Gaussian distribution
        is assumed or not.
    adjust_threshold_nonoverlapped_distribution : bool
        Flag enabling the adjustment of the threshold
        If True, the threshold goes up to the point where the
        lower distribution ends
>>>>>>> b1b6acc7

    Returns
    -------
    global_threshold : float
        thresholds calculated from KI algorithm
    glob_mode_thres : float
        mode value of gaussian distribution of water body
    """
    if bounds is None:
        bounds = [-20, -13]
    if max_intensity_histogram == -1000:
        max_intensity_histogram = np.nanpercentile(intensity, 90)
    if min_intensity_histogram == -1000:
        min_intensity_histogram = np.nanpercentile(intensity, 10)
    numstep = int((max_intensity_histogram - min_intensity_histogram) /
                  step_histogram)
    if numstep < 100:
        step_histogram0 = step_histogram
        step_histogram = ((max_intensity_histogram - min_intensity_histogram) /
                          1000)
        logger.info(f'Histogram bin step changes from {step_histogram0} '
                    f'to {step_histogram} in threshold computation.')

    threshold_array = []
    threshold_idx_array = []
    mode_array = []
    negligible_value = dswx_sar_util.Constants.negligible_value
    min_threshold, max_threshold = bounds[0], bounds[1]

    for coord in candidate_tile_coords:

        # assume that coord consists of 5 elements
        ystart, yend, xstart, xend = coord[1:]

        intensity_sub = intensity[ystart:yend,
                                  xstart:xend]

        # generate histogram with intensity higher than -35 dB
        intensity_sub = intensity_sub[intensity_sub > -35]
        intensity_sub = remove_invalid(intensity_sub)

        if intensity_sub.size == 0:
            return np.nan, np.nan

        intensity_counts, bins = np.histogram(
            intensity_sub,
            bins=np.linspace(min_intensity_histogram,
                             max_intensity_histogram,
                             numstep + 1),
            density=True)
        intensity_bins = bins[:-1]

        if method == 'ki':
            threshold, idx_threshold = compute_ki_threshold(
                intensity_sub,
                min_intensity_histogram,
                max_intensity_histogram,
                step_histogram)

        elif method in ['otsu', 'rg']:
            threshold = threshold_otsu(intensity_sub)

        # get index of threshold from histogram.
        idx_threshold = np.searchsorted(intensity_bins, threshold)

        # if estimated threshold is higher than bounds,
        # re-estimate threshold assuming tri-mode distribution
        if threshold > bounds[1] and mutli_threshold:
            try:
                thresholds = threshold_multiotsu(intensity_sub)

                if thresholds[0] < threshold:
                    threshold = thresholds[0]
                    idx_threshold = np.searchsorted(intensity_bins, threshold)
            except ValueError:
                logger.info('Unable to find multi threshold')
        # Search the local peaks from histogram for initial values for fitting
        # peak for lower distribution
        lowmaxind_cands, _ = find_peaks(intensity_counts[0:idx_threshold+1],
                                        distance=5)
        if not lowmaxind_cands.any():
            lowmaxind_cands = np.array(
                [np.nanargmax(intensity_counts[: idx_threshold+1])])

        intensity_counts_cand = intensity_counts[lowmaxind_cands]
        lowmaxind = lowmaxind_cands[np.nanargmax(intensity_counts_cand)]

        # peak for higher distribution
        highmaxind_cands, _ = find_peaks(intensity_counts[idx_threshold:],
                                         distance=5)

        # if highmaxind_cands is empty
        if not highmaxind_cands.any():
            highmaxind_cands = np.array([
                np.nanargmax(intensity_counts[idx_threshold:])])
        intensity_counts_cand = intensity_counts[idx_threshold +
                                                 highmaxind_cands]
        highmaxind = idx_threshold + \
            highmaxind_cands[np.nanargmax(intensity_counts_cand)]

        lowmaxind = np.squeeze(lowmaxind)
        highmaxind = np.squeeze(highmaxind)

        if highmaxind.size > 1:
            highmaxind = highmaxind[highmaxind >= idx_threshold]
            highmaxind = highmaxind[0]

        if lowmaxind.size > 1:
            lowmaxind = lowmaxind[lowmaxind <= idx_threshold]
            lowmaxind = lowmaxind[0]

        # mode values
        tau_mode_left = intensity_bins[lowmaxind]
        tau_mode_right = intensity_bins[highmaxind]

        tau_amp_left = intensity_counts[lowmaxind]
        tau_amp_right = intensity_counts[highmaxind]

        try:
            expected = (tau_mode_left, .5, tau_amp_left,
                        tau_mode_right, .5, tau_amp_right)

            params, _ = curve_fit(bimodal,
                                  intensity_bins,
                                  intensity_counts,
                                  expected,
                                  bounds=((-30, 0, 0.01,
                                           -30, 0, 0.01),
                                          (5, 5, 0.95,
                                           5, 5, 0.95)))
            if params[0] > params[3]:
                second_mode = params[:3]
                first_mode = params[3:]
            else:
                first_mode = params[:3]
                second_mode = params[3:]

            simul_first = gauss(intensity_bins, *first_mode)
            simul_second = gauss(intensity_bins, *second_mode)
            simul_second_sum = np.nansum(simul_second)
            if simul_second_sum == 0:
                simul_second_sum = negligible_value
            converge_ind = np.where((intensity_bins < tau_mode_right)
                                    & (intensity_bins > tau_mode_left)
                                    & (intensity_bins < threshold)
                                    & (np.cumsum(simul_second) /
                                       simul_second_sum < 0.03))

            if len(converge_ind[0]):
                modevalue = intensity_bins[converge_ind[0][-1]]
            else:
                modevalue = tau_mode_left

            optimization = True

        except:
            optimization = False
            logger.info(
                'Bimodal curve Fitting fails in threshold computation.')
            modevalue = tau_mode_left
        try:
            dividers = threshold_multiotsu(intensity_sub)

            expected = (dividers[0], .5, tau_amp_left,
                        dividers[1], .5, tau_amp_right,
                        (dividers[0]+dividers[1])/2, .5, 0.1)
            # curve_fit fits the trimodal distributions
            # All distributions are assumed to be in the bound
            # -35 to 5 dB, with standard deviation of 0 - 5[dB]
            # and amplitudes of 0.01 to 0.95.
            params, _ = curve_fit(trimodal,
                                  intensity_bins,
                                  intensity_counts,
                                  expected,
                                  bounds=((-35, 0, 0.01,
                                           -35, 0, 0.01,
                                           -35, 0, 0.01),
                                          (5, 5, 0.95,
                                           5, 5, 0.95,
                                           5, 5, 0.95)))

            # re-sort the order of estimated modes using amplitudes
            first_setind = 0
            second_setind = 3
            third_setind = 6

            if params[first_setind] > params[second_setind]:
                first_setind, second_setind = second_setind, first_setind
            if params[second_setind] > params[third_setind]:
                second_setind, third_setind = third_setind, second_setind
            if params[first_setind] > params[second_setind]:
                first_setind, second_setind = second_setind, first_setind

            tri_first_mode = params[first_setind:first_setind+3]
            tri_second_mode = params[second_setind:second_setind+3]
            tri_third_mode = params[third_setind:third_setind+3]

            simul_second_sum = np.sum(simul_second)
            if simul_second_sum == 0:
                simul_second_sum = negligible_value
            converge_ind = np.where((intensity_bins < tau_mode_right)
                                    & (intensity_bins > tau_mode_left)
                                    & (intensity_bins < threshold)
                                    & (np.cumsum(simul_second) /
                                       simul_second_sum < 0.03))

            if len(converge_ind[0]):
                modevalue = intensity_bins[converge_ind[0][-1]]

            else:
                modevalue = tau_mode_left

            large_amp = np.max([tri_first_mode[2],
                                tri_second_mode[2],
                                tri_third_mode[2]])

            tri_ratio_bool = tri_first_mode[2] / large_amp > 0.08 and \
                tri_second_mode[2] / large_amp > 0.08 and \
                tri_third_mode[2] / large_amp > 0.08

            if (np.abs(tri_first_mode[0] - tri_second_mode[0]) > 1) or \
               (np.abs(tri_first_mode[1] - tri_second_mode[1]) > 1.5):
                first_second_dist_bool = True
            else:
                first_second_dist_bool = False

            if (np.abs(tri_third_mode[0] - tri_second_mode[0]) > 1) or \
               (np.abs(tri_third_mode[1] - tri_second_mode[1]) > 1.5):
                third_second_dist_bool = True

            else:
                third_second_dist_bool = False

            intensity_sub_min = np.nanmin(intensity_sub)
            if tri_ratio_bool and third_second_dist_bool and \
               first_second_dist_bool and tri_first_mode[0] > -32 and \
               intensity_sub_min < tri_second_mode[0]:
                tri_optimization = True
            else:
                tri_optimization = False

        except:
            tri_optimization = False
            logger.info(
                'Trimodal curve Fitting fails in threshold computation.')

        if tri_optimization:
            intensity_sub2 = intensity_sub[intensity_sub < tri_second_mode[0]]
<<<<<<< HEAD
            tau_bound_gauss = threshold_otsu(intensity_sub2)

            if threshold > tau_bound_gauss:
                threshold = tau_bound_gauss
                idx_tau_bound_gauss = np.searchsorted(intensity_bins,
                                                      threshold)
                tri_lowmaxind_cands, _ = find_peaks(intensity_counts[0:idx_tau_bound_gauss+1], distance=5)
                if not tri_lowmaxind_cands.any():
                    tri_lowmaxind_cands = np.array([np.nanargmax(intensity_counts[: idx_tau_bound_gauss+1])])
                intensity_counts_cand = intensity_counts[tri_lowmaxind_cands]
                tri_lowmaxind = tri_lowmaxind_cands[np.nanargmax(intensity_counts_cand)]
                tri_lowmaxind = np.squeeze(tri_lowmaxind)

                if tri_lowmaxind.size > 1:
                    tri_lowmaxind = tri_lowmaxind[tri_lowmaxind <= idx_tau_bound_gauss]
                    tri_lowmaxind = tri_lowmaxind[0]
                modevalue = intensity_bins[tri_lowmaxind]
=======
            if intensity_sub2.size > 0:
                tau_bound_gauss = threshold_otsu(intensity_sub2)

                if threshold > tau_bound_gauss:
                    threshold = tau_bound_gauss
                    idx_tau_bound_gauss = np.searchsorted(intensity_bins,
                                                          threshold)
                    tri_lowmaxind_cands, _ = find_peaks(
                        intensity_counts[0:idx_tau_bound_gauss+1],
                        distance=5)

                    if not tri_lowmaxind_cands.any():
                        tri_lowmaxind_cands = np.array(
                            [np.nanargmax(
                             intensity_counts[: idx_tau_bound_gauss+1])])
                    intensity_counts_cand = intensity_counts[
                        tri_lowmaxind_cands]
                    tri_lowmaxind = tri_lowmaxind_cands[
                        np.nanargmax(intensity_counts_cand)]
                    tri_lowmaxind = np.squeeze(tri_lowmaxind)

                    if tri_lowmaxind.size > 1:
                        tri_lowmaxind = tri_lowmaxind[tri_lowmaxind <=
                                                      idx_tau_bound_gauss]
                        tri_lowmaxind = tri_lowmaxind[0]
                    modevalue = intensity_bins[tri_lowmaxind]
>>>>>>> b1b6acc7

        if method == 'rg':
            intensity_countspp, _ = np.histogram(
                intensity_sub,
                bins=np.linspace(min_intensity_histogram,
                                 max_intensity_histogram,
                                 numstep + 1),
                density=False)
            with np.errstate(divide='ignore', invalid='ignore'):
                ratios = np.where(intensity_counts != 0,
                                  intensity_countspp / intensity_counts,
                                  np.nan)
            ratio = np.nanmean(ratios)

            if optimization:
                diff_dist = intensity_counts - simul_first
                diff_dist[idx_threshold:] = np.nan

                if len(lowmaxind_cands) > 1:
                    lowmaxind_cands = lowmaxind_cands[-1]
                diff_dist[:int(lowmaxind_cands)] = np.nan
                diff_dist_ind = np.where(diff_dist > 0.05)

                if len(diff_dist_ind[0]) > 0:
                    diverse_ind = diff_dist_ind[0][0]
                    modevalue = (modevalue + intensity_bins[diverse_ind]) / 2

                rms_sss = []
                rms_xx = []

                for hist_bin in bins:
                    if hist_bin > threshold:
                        rg_layer = region_growing.region_growing(
                            intensity_sub,
                            initial_threshold=threshold,
                            relaxed_threshold=hist_bin,
                            maxiter=200,
                            mode='ascending',
                            verbose=False)

                        rg_target_area = intensity_sub[rg_layer]
                        intensity_counts_rg, _ = np.histogram(
                            rg_target_area,
                            bins=np.linspace(
                                min_intensity_histogram,
                                max_intensity_histogram,
                                numstep+1),
                            density=False)

                        intensity_counts_rg = intensity_counts_rg / ratio
                        compare_index1 = (np.abs(bins - threshold)).argmin()
                        compare_index2 = (np.abs(bins - hist_bin)).argmin()
                        # to avoid empty array
                        if compare_index1 != compare_index2:
                            rms = np.sqrt(np.nanmean(
                                (intensity_counts_rg[compare_index1:
                                                     compare_index2] -
                                 simul_first[compare_index1:
                                             compare_index2]) ** 2))
                            rms_sss.append(rms)
                            rms_xx.append(hist_bin)
                        else:
                            rms_sss.append(np.nan)
                            rms_sss.append(hist_bin)

                min_rms_ind = np.where(rms_sss)
                rg_tolerance = rms_xx[min_rms_ind[0][0]]
                threshold = (rg_tolerance + threshold) / 2

        if adjust_if_nonoverlap:
            old_threshold = threshold

            if optimization:
                mean1, std1 = first_mode[0:2]
                mean2, std2 = second_mode[0:2]

            elif tri_optimization:
                mean1, std1 = tri_first_mode[0:2]
                mean2, std2 = tri_second_mode[0:2]

            if optimization or tri_optimization:
                threshold = optimize_inter_distribution_threshold(
                    old_threshold,
                    mean1=mean1,
                    std1=std1,
                    mean2=mean2,
                    std2=std2,
                    step_fraction=0.05,
                    max_iterations=100,
                    thresh_low_dist_percent=adjust_thresh_low_dist_percent,
                    thresh_high_dist_percent=adjust_thresh_high_dist_percent)

        # add final threshold to threshold list
        threshold_array.append(threshold)
        threshold_idx_array.append(idx_threshold)
        mode_array.append(modevalue)

    threshold_array = np.array(threshold_array)
    mode_array = np.array(mode_array)

    threshold_array[threshold_array > max_threshold] = np.nan
    threshold_array[threshold_array < min_threshold] = np.nan
    mode_array[mode_array > max_threshold] = np.nan

    global_threshold = threshold_array
    glob_mode_thres = mode_array

    return global_threshold, glob_mode_thres


def optimize_inter_distribution_threshold(
        threshold,
        mean1,
        std1,
        mean2,
        std2,
        step_fraction=0.05,
        max_iterations=100,
        thresh_low_dist_percent=None,
        thresh_high_dist_percent=None):
    """
    Adjust the threshold between two non-overlapping Gaussian distributions.

<<<<<<< HEAD
    This function iteratively adjusts the threshold towards the mean of the
    second distribution until overlap criteria are met or the maximum number
    of iterations is reached.
=======
    This function optimizes the threshold value between two non-overlapped
    Gaussian distributions. The optimization is done iteratively, moving
    the threshold towards the second distribution's mean in each step until
    the overlap criterion is met or the maximum number of iterations is
    reached.
>>>>>>> b1b6acc7

    Parameters
    ----------
    threshold : float
        Initial threshold value.
    mean1 : float
        Mean of the first Gaussian distribution.
    std1 : float
        Standard deviation of the first Gaussian distribution.
    mean2 : float
        Mean of the second Gaussian distribution.
    std2 : float
        Standard deviation of the second Gaussian distribution.
    step_fraction : float, optional
        Fraction of distance to move the threshold towards the mean of the
        second distribution at each iteration (default is 0.05).
    max_iterations : int, optional
        Maximum number of iterations to adjust the threshold (default is 100).
    thresh_low_dist_percent : float, optional
        Lower distribution threshold percentage criterion for optimization.
    thresh_high_dist_percent : float, optional
        Higher distribution threshold percentage criterion for optimization.

    Returns
    -------
    threshold : float
<<<<<<< HEAD
        Optimized threshold value for separating the two distributions.
=======
        The optimized threshold value which best separates the
        two Gaussian distributions.
>>>>>>> b1b6acc7

    Notes
    -----
    The function uses a while loop to iteratively adjust the threshold.
<<<<<<< HEAD
    The loop terminates when either the overlap criterion (based on cumulative
    distribution functions) is met, or the maximum number of iterations is
    reached.
=======
    The loop terminates when either the overlap criterion (based on
    cumulative distribution functions) is met, or the maximum number of
    iterations is reached.
>>>>>>> b1b6acc7
    """
    if thresh_low_dist_percent is None:
        thresh_low_dist_percent = 0.98
    if thresh_high_dist_percent is None:
        thresh_high_dist_percent = 0.02
    # Adjust the threshold if the distributions do not overlap
    iteration = 0
<<<<<<< HEAD
    while (norm.cdf(threshold, mean1, std1) < thresh_low_dist_percent) and \
          (norm.cdf(threshold, mean2, std2) < thresh_high_dist_percent) and \
            iteration < max_iterations:

=======
    while (norm.cdf(threshold, mean1, std1) < 0.95 and
           norm.cdf(threshold, mean2, std2) < 0.05) and \
            (iteration < max_iterations):
>>>>>>> b1b6acc7
        # Move threshold towards the mean of the second distribution
        threshold += (mean2 - threshold) * step_fraction
        iteration += 1

    return threshold


def fill_threshold_with_gdal(threshold_array,
                             rows,
                             cols,
                             filename,
                             outputdir,
                             pol_list,
                             filled_value,
                             no_data=-50,
                             average_tile=True):
    """Interpolate thresholds over a 2-D grid.

    Parameters
    ----------
    threshold_array : dict[numpy.ndarray]
        The i and j coordinates that pass the tile selection test.
        Each row has index, x_start, x_end, y_start, and y_end.
    rows : integer
        number of rows
    cols : integer
        number of columns
    filename : str
        output file name
    outputdir : str
        output dir path
    pol_list: list
        polarization list
    no_data : float
        no_data value
    average_tile : bool
        flag to average the thresholds within each tile.
        If true, the single threshold will be assigned to each tile.
        If false, the thresholds are stored with their positions.
    """

    if average_tile:
        tau_row, tau_col, _ = threshold_array['array'].shape
        y_tau = threshold_array['block_row'] * np.arange(0, tau_row) + \
            threshold_array['block_row'] / 2
        # y axis should be flipped
        y_tau = np.ones_like(y_tau) * rows - y_tau
        x_tau = threshold_array['block_col'] * np.arange(0, tau_col) + \
            threshold_array['block_col'] / 2
        x_arr_tau, y_arr_tau = np.meshgrid(x_tau, y_tau)

    else:
        x_coarse_grid = np.arange(0, cols + 1, 400)
        y_coarse_grid = np.arange(0, rows + 1, 400)

    for polind, pol in enumerate(pol_list):
        if average_tile:
            z_tau = threshold_array['array'][:, :, polind]
            z_tau[z_tau == no_data] = np.nan

            nan_mask = np.invert(np.isnan(z_tau))

            x_arr_tau_valid = x_arr_tau[nan_mask]
            y_arr_tau_valid = y_arr_tau[nan_mask]

        else:
            z_tau = np.array(threshold_array['array'][polind],
                             dtype='float32')
            x_tau = np.array(threshold_array['block_col'][polind],
                             dtype='int16')
            y_tau = np.array(threshold_array['block_row'][polind],
                             dtype='int16')
            z_tau[z_tau == no_data] = np.nan
            x_arr_tau, y_arr_tau = np.meshgrid(x_coarse_grid, y_coarse_grid)

            nan_mask = np.invert(np.isnan(z_tau))

            x_arr_tau_valid = x_tau[nan_mask]
            y_arr_tau_valid = y_tau[nan_mask]

        z_arr_tau_valid = z_tau[nan_mask]
        tif_file_str = os.path.join(outputdir, f"{filename}_{pol}.tif")

        if len(z_arr_tau_valid) > 1:
            # try bilinear interpolation for the evenly spaced grid
            try:
                interp_tau = interpolate.griddata((x_arr_tau_valid,
                                                   y_arr_tau_valid),
                                                  z_arr_tau_valid,
                                                  (x_arr_tau.flatten(),
                                                   y_arr_tau.flatten()),
                                                  method='linear')

                if average_tile:
                    interp_tau = interp_tau.reshape([tau_row, tau_col])

                else:
                    interp_tau = interp_tau.reshape([len(y_coarse_grid),
                                                    len(x_coarse_grid)])

                # fill in for points outside of
                # the convex hull using nearest interpolator
                nan_mask = np.invert(np.isnan(interp_tau))
                x_arr_tau_valid = x_arr_tau[nan_mask]
                y_arr_tau_valid = y_arr_tau[nan_mask]
                z_arr_tau_valid = interp_tau[nan_mask]
            except:
                logger.info('Linear interpolation failed.')
                pass
            # nearest extrapolation for the evenly spaced grid
            interp_tau = interpolate.griddata((x_arr_tau_valid,
                                               y_arr_tau_valid),
                                              z_arr_tau_valid,
                                              (x_arr_tau.flatten(),
                                               y_arr_tau.flatten()),
                                              method='nearest')

            if average_tile:
                data_valid = np.vstack([x_arr_tau.flatten(),
                                        y_arr_tau.flatten(),
                                        interp_tau])
            else:
                data_valid = np.vstack([np.hstack([x_arr_tau.flatten(),
                                                   x_arr_tau_valid]),
                                        np.hstack([y_arr_tau.flatten(),
                                                   y_arr_tau_valid]),
                                        np.hstack([interp_tau,
                                                   z_arr_tau_valid])])

            csv_file_str = os.path.join(outputdir,
                                        f"data_thres_{pol}_{filename}.csv")
            np.savetxt(csv_file_str, data_valid.transpose(), delimiter=",")

            vrt_file = os.path.join(outputdir,
                                    f"data_thres_{pol}_{filename}.vrt")

            with open(vrt_file, 'w') as fpar:
                fpar.write('<OGRVRTDataSource>\n')
                fpar.write(f'<OGRVRTLayer name="data_thres_{pol}_{filename}">\n')
                fpar.write(f"    <SrcDataSource>{csv_file_str}</SrcDataSource>\n")
                fpar.write('    <GeometryType>wkbPoint</GeometryType>\n')
                fpar.write('    <GeometryField encoding="PointFromColumns" x="field_1" y="field_2" z="field_3"/>\n')
                fpar.write('</OGRVRTLayer>\n')
                fpar.write('</OGRVRTDataSource>')

            if average_tile:
                gdal_grid_str = \
                    "gdal_grid -zfield field_3 -l " \
                    f"data_thres_{pol}_{filename} {vrt_file}  {tif_file_str}" \
                    f" -txe 0 {cols} -tye  0 {rows} -a invdist:power=0.500:" \
                    "smoothing=1.0:radius1=" \
                    f"{threshold_array['block_row']*2}:radius2=" \
                    f"{threshold_array['block_col']*2}:angle=0.000000:" \
                    "max_points=0:min_points=1:nodata=0.000000 " \
                    f" -outsize {cols} {rows} -ot Float32"
            else:
                gdal_grid_str = \
                    "gdal_grid -zfield field_3 " \
                    f"-l data_thres_{pol}_{filename} {vrt_file} " \
                    f" {tif_file_str} " \
                    f" -txe 0 {cols} -tye 0 {rows} " \
                    f" -a invdist:power=0.5000000:smoothing=1.000000:" \
                    f"radius1={400*2}:radius2={400*2}:angle=0.000000:" \
                    "max_points=0:min_points=1:nodata=0.000 "\
                    f"-outsize {cols} {rows} -ot Float32"

            os.system(gdal_grid_str)
        else:
            logger.info('threshold array is empty')

            # Define the GeoTransform
            geotransform = (0.0, 1.0, 0.0, 0.0, 0.0, -1.0)

            # Define the projection
            projection = "EPSG:4326"

            # Create an empty NumPy array filled with zeros
            empty_data = np.ones((rows, cols)) * no_data

            # Create a new GeoTIFF dataset
            driver = gdal.GetDriverByName('GTiff')
            ds = driver.Create(tif_file_str, cols, rows, 1, gdal.GDT_Float32)

            # Set the GeoTransform and Projection
            ds.SetGeoTransform(geotransform)
            ds.SetProjection(projection)

            # Write the empty data to the dataset
            ds.GetRasterBand(1).WriteArray(empty_data)

            # Close the dataset
            ds = None

        dswx_sar_util._save_as_cog(
            tif_file_str,
            outputdir,
            logger,
            compression='DEFLATE',
            nbits=16)


def fill_threshold_with_distance(threshold_array,
                                 rows,
                                 cols,
                                 filename,
                                 outputdir,
                                 pol_list,
                                 no_data=-50):

    """Interpolate thresholds over a 2-D grid.

    Parameters
    ----------
    threshold_array : dict[numpy.ndarray]
        The i and j coordinates that pass the tile selection test.
        Each row has index, x_start, x_end, y_start, and y_end.
    rows : integer
        number of rows
    cols : integer
        number of columns
    filename : str
        output file name
    outputdir : str
        output dir path
    pol_list: list
        polarization list
    no_data : float
        no_data value

    Returns
    -------
    threshold_raster : numpy.ndarray
        interpolated raster
    """
    tau_row, tau_col, _ = threshold_array['array'].shape

    y_tau = threshold_array['block_row'] * np.arange(0, tau_row) + \
        threshold_array['block_row'] / 2
    x_tau = threshold_array['block_col'] * np.arange(0, tau_col) + \
        threshold_array['block_col'] / 2
    threshold_raster = []

    for polind, pol in enumerate(pol_list):
        z_tau = threshold_array['array'][:, :, polind]
        z_tau[z_tau == no_data] = np.nan
        x_arr_tau, y_arr_tau = np.meshgrid(x_tau, y_tau)

        nan_mask = np.invert(np.isnan(z_tau))
        x_arr_tau_valid = x_arr_tau[nan_mask]
        y_arr_tau_valid = y_arr_tau[nan_mask]
        z_arr_tau_valid = z_tau[nan_mask]

        x_arr_tau, y_arr_tau = np.meshgrid(x_tau, y_tau)

        interp_tau = interpolate.griddata((x_arr_tau_valid,
                                           y_arr_tau_valid),
                                          z_arr_tau_valid,
                                          (x_arr_tau.flatten(),
                                          y_arr_tau.flatten()),
                                          method='cubic')

        interp_tau = interp_tau.reshape([tau_row, tau_col])
        # fill in for points outside of the convex hull
        # using nearest interpolator
        nan_mask = np.invert(np.isnan(interp_tau))

        x_arr_tau_valid = x_arr_tau[nan_mask]
        y_arr_tau_valid = y_arr_tau[nan_mask]
        z_arr_tau_valid = interp_tau[nan_mask]
        interp_tau = interpolate.griddata((x_arr_tau_valid,
                                           y_arr_tau_valid),
                                          z_arr_tau_valid,
                                          (x_arr_tau.flatten(),
                                           y_arr_tau.flatten()),
                                          method='nearest')

        z_arr_tau_valid = interp_tau
        x_arr_tau_valid = x_arr_tau.flatten()
        y_arr_tau_valid = y_arr_tau.flatten()

        # Let's assume we have some 2D points and corresponding values
        points = np.zeros([len(z_arr_tau_valid), 2])
        points[:, 0] = x_arr_tau_valid
        points[:, 1] = y_arr_tau_valid
        values = z_arr_tau_valid

        # Let's assume we have a grid and
        # we want to interpolate the values on this grid
        grid_y, grid_x = np.mgrid[0:rows, 0:cols]  # a grid in 2D

        rbf = Rbf(points[:, 0], points[:, 1], values,
                  function='multiquadric', smooth=0.2)
        # grid_values = rbf(grid_x, grid_y)
        grid_values = np.zeros(grid_x.shape)

        lines_per_block = 10

        data_length = rows
        lines_per_block = min(data_length, lines_per_block)

        nblocks = int(np.ceil(data_length / lines_per_block))

        for block in range(0, nblocks):
            row_start = block * lines_per_block

            if (row_start + lines_per_block > rows):
                block_rows = rows - row_start
            else:
                block_rows = lines_per_block

            grid_values[row_start:row_start+block_rows, :] = rbf(
                grid_x[row_start:row_start+block_rows, :],
                grid_y[row_start:row_start+block_rows, :])

        tif_file_str = os.path.join(outputdir, f"{filename}_{pol}.tif")
        driver = gdal.GetDriverByName('GTIFF')
        dst_ds = driver.Create(tif_file_str,
                               cols,
                               rows,
                               1,
                               gdal.GDT_Float32)
        dst_ds.GetRasterBand(1).WriteArray(grid_values)
        dst_ds = None
        del dst_ds
        threshold_raster.append(grid_values)

    return np.array(threshold_raster)


def save_threshold_dict(threshold, block_row, block_col):
    '''Save threshold array and shape to pickle

    Parameters
    ----------
    threshold : numpy.ndarray
        The i and j coordinates that pass the tile selection test.
        Each row has index, x_start, x_end, y_start, and y_end.
    block_row : integer
        block index in row
    block_col : integer
        block index in column

    Returns
    -------
    threshold_dict : dict
        Dict mapping block index and threshold array
    '''
    threshold_dict = {}
    threshold_dict['block_row'] = block_row
    threshold_dict['block_col'] = block_col
    threshold_dict['array'] = threshold

    return threshold_dict


def _get_histogram_params(polarization):
    """Define Mininum, maximum, and step for histogram
    based on polarization.
    """
    if polarization in ['VV', 'VH', 'HH', 'HV', 'span']:
        return -35, 10, 0.1
    elif polarization == 'ratio':
        return -11, 0, 0.1
    else:
        return np.nan, np.nan, np.nan


def run_sub_block(intensity,
                  water_body_subset,
                  cfg,
                  winsize=200,
                  thres_max=None):
    """
    Process sub-blocks of SAR intensity data for water detection based on
    the specified configuration.

    Parameters
    ----------
    intensity : ndarray
        SAR intensity data, can be 2D or 3D (polarizations).
    water_body_subset : ndarray
        Water body subset data for masking.
    cfg : object
        Configuration settings for processing.
    win_size : int, optional
        Window size for processing tiles (default is 200).
    threshold_max : list, optional
        Maximum thresholds for different polarizations

    Returns
    -------
    tuple of lists
        A tuple containing lists of thresholds, mode values, and candidate tile
        coordinates for each polarization.
    """
    if intensity.ndim == 3:
        _, height, width = np.shape(intensity)
    else:
        height, width = np.shape(intensity)
        intensity = np.reshape(intensity, [1, height, width])

    processing_cfg = cfg.groups.processing

    pol_list = processing_cfg.polarizations
    dswx_workflow = processing_cfg.dswx_workflow

    # initial threshold cfg
    threshold_cfg = processing_cfg.initial_threshold
    tile_selection_method = threshold_cfg.selection_method
    threshold_method = threshold_cfg.threshold_method
    mutli_threshold_flag = threshold_cfg.multi_threshold
    threshold_bounds_co_pol = threshold_cfg.threshold_bounds.co_pol
    threshold_bounds_cross_pol = threshold_cfg.threshold_bounds.cross_pol

    tile_selection_twele = threshold_cfg.tile_selection_twele
    tile_selection_bimodality = threshold_cfg.tile_selection_bimodality
<<<<<<< HEAD
    adjust_threshold_flag = threshold_cfg.adjust_if_nonoverlap
    low_dist_percentile = threshold_cfg.low_dist_percentile
    high_dist_percentile = threshold_cfg.high_dist_percentile

=======
    adjust_threshold_flag = \
        threshold_cfg.adjust_threshold_nonoverlapped_distribution
>>>>>>> b1b6acc7
    # water cfg
    water_cfg = processing_cfg.reference_water

    if dswx_workflow.lower() == 'twele':
        tile_selection_method = 'twele'

    # Tile Selection (w/o water body)
    if (height < winsize) | (width < winsize):
        logger.info('winsize is smaller than image size')
        winsize = np.min([winsize, height, width])

    number_y_window = np.int16(height / winsize)
    number_x_window = np.int16(width / winsize)

    number_y_window = number_y_window + \
        (1 if np.mod(height, winsize) > 0 else 0)
    number_x_window = number_x_window + \
        (1 if np.mod(width, winsize) > 0 else 0)

    threshold_tau_set = []
    mode_tau_set = []
    candidate_tile_coords_set = []

    tile_selection_object = TileSelection(ref_water_max=water_cfg.max_value,
                                          no_data=water_cfg.no_data_value)
    tile_selection_object.threshold_twele = tile_selection_twele
    tile_selection_object.threshold_bimodality = \
        tile_selection_bimodality

    # Tile Selection (with water body)
    for polind, pol in enumerate(pol_list):

        candidate_tile_coords = tile_selection_object.tile_selection_wbd(
                           intensity=intensity[polind, :, :],
                           water_mask=water_body_subset,
                           win_size=winsize,
                           selection_methods=tile_selection_method)

<<<<<<< HEAD
        if len(candidate_tile_coords) > 0:
            if pol in ['VV', 'VH', 'HH', 'HV', 'span', 'ratio']:
                target_im = 10 * np.log10(intensity[polind])
            else:
                target_im = intensity[polind]
            (min_intensity_histogram,
             max_intensity_histogram,
             step_histogram) = _get_histogram_params(pol)

            wbdsub_norm = water_body_subset / \
                tile_selection_object.wbd_max_value
=======
        if pol in ['VV', 'VH', 'HH', 'HV', 'span']:
            (min_intensity_histogram,
             max_intensity_histogram,
             step_histogram) = -35, 10, 0.1
            target_im = np.squeeze(10*np.log10(intensity[polind, :, :]))
        elif pol == 'ratio':
            (min_intensity_histogram,
             max_intensity_histogram,
             step_histogram) = -11, 0, 0.1
            target_im = np.squeeze(10*np.log10(intensity[polind, :, :]))
        else:
            (min_intensity_histogram,
             max_intensity_histogram,
             step_histogram) = -1000, -1000, 0.1
            target_im = np.squeeze(intensity[polind, :, :])

        if len(candidate_tile_coords) > 0:
            wbdsub_norm = wbdsub/tile_selection_object.wbd_max_value
>>>>>>> b1b6acc7
            if wbdsub_norm.shape[0]*wbdsub_norm.shape[1] == 0:
                water_variation = 0
            else:
                water_variation = len(wbdsub_norm[
                                     (wbdsub_norm < 0.8) &
                                     (wbdsub_norm > 0.2)])\
                                     / (wbdsub_norm.shape[0] *
                                        wbdsub_norm.shape[1])
            # When water bodies are not enough to compute the bound values,
            # use the pre-defined values.
            if water_variation > 0.1:
                threshold_temp_max = thres_max[polind]
            else:
                if pol in ['VV', 'HH', 'span']:
                    threshold_temp_max = threshold_bounds_co_pol[1]
                else:
                    threshold_temp_max = threshold_bounds_cross_pol[1]

            if pol in ['VV', 'HH', 'span']:
                threshold_temp_min = threshold_bounds_co_pol[0]
            else:
                threshold_temp_min = threshold_bounds_cross_pol[0]

            intensity_threshold, mode_tau = determine_threshold(
                intensity=target_im,
                candidate_tile_coords=candidate_tile_coords,
                min_intensity_histogram=min_intensity_histogram,
                max_intensity_histogram=max_intensity_histogram,
                step_histogram=step_histogram,
                bounds=[threshold_temp_min, threshold_temp_max],
                method=threshold_method,
                mutli_threshold=mutli_threshold_flag,
                adjust_if_nonoverlap=adjust_threshold_flag,
                adjust_thresh_low_dist_percent=low_dist_percentile,
                adjust_thresh_high_dist_percent=high_dist_percentile,
                )

            logger.info(f'method {threshold_method} for {pol}')
            logger.info('global threshold and bound : '
                        f'{intensity_threshold} {threshold_temp_max}')
            logger.info(f'global mode thresholding : {mode_tau}')

        else:
            intensity_threshold = np.nan
            mode_tau = np.nan
        threshold_tau_set.append(intensity_threshold)
        mode_tau_set.append(mode_tau)
        candidate_tile_coords_set.append(candidate_tile_coords)

    return threshold_tau_set, mode_tau_set, candidate_tile_coords_set


def process_block(ii, jj,
                  n_rows_block, n_cols_block,
                  m_rows_block, m_cols_block,
                  block_row, block_col, width,
                  filt_im_str, wbd_im_str,
                  cfg, thres_max,
                  average_tile_flag=False):
    """
    Processes a specific block of an image.

    Parameters
    ----------
    ii : int
        Current row index of the block.
    jj : int
        Current column index of the block.
    n_rows_block : int
        Number of row blocks.
    n_cols_block : int
        Number of column blocks.
    m_rows_block : int
        Remaining rows in the block.
    m_cols_block : int
        Remaining columns in the block.
    block_row : int
        Rows per block.
    block_col : int
        Columns per block.
    width : int
        Width of the image.
    filt_im_str : str
        Filepath to the filtered image.
    wbd_im_str : str
        Filepath to the water body data image.
    cfg:
        Configuration object for processing.
    thres_max:
        Maximum threshold for processing.
    average_tile_flag (bool, optional):
        Flag to determine if tile averaging is applied. Defaults to False.

    Returns:
    --------
        tuple: Contains processed block information,
               including row index, column index,
               threshold list, mode list, and candidate coordinates.
    """
    x_size = m_cols_block \
        if (jj == n_cols_block - 1) and m_cols_block > 0 else block_col
    y_size = m_rows_block \
        if (ii == n_rows_block - 1) and m_rows_block > 0 else block_row

    logger.info(f"block_processing: {ii + 1}/{n_rows_block} "
                f"_ {jj + 1}/{n_cols_block}"
                f" - {ii * n_cols_block + jj + 1}/"
                f"{n_rows_block * n_cols_block}")

    filt_raster_tif = gdal.Open(filt_im_str)
    image_sub = filt_raster_tif.ReadAsArray(jj * block_col,
                                            ii * block_row,
                                            x_size,
                                            y_size)
    filt_raster_tif = None

    wbd_gdal = gdal.Open(wbd_im_str)
    wbd_sub = wbd_gdal.ReadAsArray(jj * block_col,
                                   ii * block_row,
                                   x_size,
                                   y_size)
    wbd_gdal = None
    threshold_tau_block, mode_tau_block, candidate_tile_coords = \
        run_sub_block(
            image_sub,
            wbd_sub,
            cfg,
            thres_max=thres_max)

    if average_tile_flag:
        threshold_list = [np.nanmean(test_threshold)
                          if not np.all(np.isnan(test_threshold)) else np.nan
                          for test_threshold in threshold_tau_block]
        mode_list = [np.nanmean(test_mode)
                     if not np.all(np.isnan(test_mode)) else np.nan
                     for test_mode in mode_tau_block]
    else:
        threshold_list = [np.nan_to_num(ind_list, nan=-50).tolist()
                          for ind_list in threshold_tau_block]
        mode_list = [np.nan_to_num(ind_list, nan=-50).tolist()
                     for ind_list in mode_tau_block]

    return ii, jj, threshold_list, mode_list, candidate_tile_coords


def compute_threshold_max_bound(intensity_path,
                                reference_water_path,
                                water_max_value,
                                water_threshold,
                                no_data_path,
                                lines_per_block):
    """
    Compute the threshold maximum bound and related statistics for intensity
    values in water regions.

    Parameters
    ----------
    intensity_path : str
        File path to the GeoTIFF representing the intensity image.
    reference_water_path : str
        File path to the GeoTIFF representing reference water data.
    water_max_value : float
        Maximum value used for normalizing the water body data.
    water_threshold : float
        Threshold value to determine water regions in the normalized
        water body data.
    no_data_path : str
        File path to the GeoTIFF representing no-data areas.
    lines_per_block : int
        The number of lines per block for processing the raster data.

    Returns:
    --------
    tuple:
        A tuple containing four elements:
        - List of threshold maximum bounds for each band.
        - List of mean intensity values for valid water regions
          for each band.
        - List of standard deviation of intensity values
          for valid water regions for each band.
        - Boolean indicating if the intensity distribution is bimodal.
    """
    im_meta = dswx_sar_util.get_meta_from_tif(intensity_path)
    data_shape = [im_meta['length'], im_meta['width']]
    pad_shape = (0, 0)

    thres_max_set, intensity_sub_mean_set, intensity_sub_std_set = [], [], []
    last_block = np.round(im_meta['length'] / lines_per_block)

    for band_ind in range(im_meta['band_number']):
        intensity_array_db_set = np.array([])
        intensity_water_array_set = np.array([])

        block_params = dswx_sar_util.block_param_generator(
            lines_per_block,
            data_shape,
            pad_shape)

        for block_ind, block_param in enumerate(block_params):

            intensity_array, water_body_data, no_data_area = [
                dswx_sar_util.get_raster_block(path, block_param)
                for path in [intensity_path,
                             reference_water_path,
                             no_data_path]]

            if im_meta['band_number'] == 1:
                intensity_array = intensity_array[np.newaxis, :, :]

            valid_mask = \
                (water_body_data / water_max_value > water_threshold) & \
                (no_data_area == 0)

            if valid_mask.ndim == 1:
                valid_mask = valid_mask[np.newaxis, :]
            # Get intensity array over valid regions
            # for band_ind in range(im_meta['band_number']):
            intensity_water_array = intensity_array[band_ind][valid_mask]
            valid_intensity_water_array = remove_invalid(intensity_water_array)

            if len(valid_intensity_water_array):
                intensity_water_array_set = np.append(
                    intensity_water_array_set,
                    valid_intensity_water_array)
                intensity_array_db_set = np.append(
                    intensity_array_db_set,
                    convert_pow2db(valid_intensity_water_array))

            if block_ind + 1 == last_block:
                if len(intensity_water_array_set):
                    metric_obj = refine_with_bimodality.BimodalityMetrics(
                        intensity_water_array_set)
                    is_bimodal = metric_obj.compute_metric()

                    if is_bimodal:
                        if metric_obj.optimization:
                            (intensity_sub_mean,
                             intensity_sub_std,
                             _) = metric_obj.first_mode
                        else:
                            thres_temp = threshold_otsu(intensity_array_db_set)
                            valid_samples = intensity_array_db_set[
                                intensity_array_db_set > thres_temp]
                            intensity_sub_mean = np.nanmean(valid_samples)
                            intensity_sub_std = np.nanstd(valid_samples)
                    else:
                        intensity_sub_mean = np.nanmean(intensity_array_db_set)
                        intensity_sub_std = np.nanstd(intensity_array_db_set)
                    thres_max_set.append(
                        np.nanmax([np.percentile(intensity_array_db_set,
                                                 99.5) +
                                   intensity_sub_std * 2,
                                   intensity_sub_mean +
                                   intensity_sub_std * 2]))
                    intensity_sub_mean_set.append(intensity_sub_mean)
                    intensity_sub_std_set.append(intensity_sub_std)

                else:
                    intensity_sub_mean_set.append(np.nan)
                    intensity_sub_std_set.append(np.nan)
                    thres_max_set.append(np.nan)
                    is_bimodal = False

    return (thres_max_set, intensity_sub_mean_set,
            intensity_sub_std_set, is_bimodal)


def compute_water_spatial_coverage(
        water_body_data_path,
        no_data_path,
        water_threshold,
        water_body_max,
        lines_per_block):
    """
    Calculates the percentage of water coverage in a given area.

    Parameters
    ----------
    water_body_data_path : str
        Path to the raster file containing water body data.
    no_data_path : str
        Path to the raster file indicating no data areas.
    water_threshold : float
        Threshold value used to classify water presence.
    water_body_max : int
        Maximum valid value in the water body data for normalization.
    lines_per_block : int
        Number of lines per block for processing the data in chunks.

    Returns
    -------
    water_percentage : float
        The percentage of water coverage in the area.
    """
    im_meta = dswx_sar_util.get_meta_from_tif(water_body_data_path)
    data_shape = [im_meta['length'], im_meta['width']]
    valid_pixel_number = 0
    water_pixel_number = 0
    pad_shape = (0, 0)
    block_params = dswx_sar_util.block_param_generator(
        lines_per_block,
        data_shape,
        pad_shape)
    for block_param in block_params:
        water_body_data = dswx_sar_util.get_raster_block(
            water_body_data_path, block_param)
        no_data_area = dswx_sar_util.get_raster_block(
            no_data_path, block_param)
        water_binary = water_body_data / water_body_max > water_threshold

        valid_area = no_data_area == 0
        water_pixel_number += np.sum(water_binary[valid_area])
        valid_pixel_number += np.sum(valid_area)

    water_percentage = water_pixel_number / valid_pixel_number
    return water_percentage


def run(cfg):
    """
    Run inital threshold with parameters in cfg dictionary
    """
    t_all = time.time()
    logger.info('Start Initial Threshold')

    processing_cfg = cfg.groups.processing
    pol_list = copy.deepcopy(processing_cfg.polarizations)
    pol_options = processing_cfg.polarimetric_option

    if pol_options is not None:
        pol_list += pol_options

    pol_all_str = '_'.join(pol_list)

    outputdir = cfg.groups.product_path_group.scratch_path

    # options for initial threshold
    init_threshold_cfg = processing_cfg.initial_threshold
    tile_selection_method = init_threshold_cfg.selection_method
    average_threshold_flag = init_threshold_cfg.tile_average
    threshold_extending_method = init_threshold_cfg.extending_method
    lines_per_block = init_threshold_cfg.line_per_block

    logger.info(f'Tile selection method: {tile_selection_method}')
    logger.info(f'Average_threshold_flag: {average_threshold_flag}')

    number_workers = init_threshold_cfg.number_cpu

    # options for reference water
    ref_water_cfg = processing_cfg.reference_water
    drought_erosion_pixel = ref_water_cfg.drought_erosion_pixel
    flood_dilation_pixel = ref_water_cfg.flood_dilation_pixel
    permanent_water_value = ref_water_cfg.permanent_water_value
    ref_water_max = processing_cfg.reference_water.max_value

    # Filtered RTC image
    filt_im_str = os.path.join(
        outputdir, f"filtered_image_{pol_all_str}.tif")
    no_data_geotiff_path = os.path.join(
        outputdir, f"no_data_area_{pol_all_str}.tif")
    # Relocated reference water
    wbd_im_str = os.path.join(outputdir, 'interpolated_wbd.tif')

    # Read metadata from intensity image (projection, geotransform)
    water_meta = dswx_sar_util.get_meta_from_tif(filt_im_str)
    band_number, height, width = [water_meta[attr_name]
                                  for attr_name in
                                  ["band_number", "length", "width"]]

    # create water masks for normal,
    # flood and drought using dilation and erosion
    water_mask_tif_name = f"water_mask_{pol_all_str}.tif"
    water_mask_tif_str = os.path.join(
        outputdir, f"{water_mask_tif_name}")
    create_three_water_masks(
        wbd_im_str,
        water_mask_tif_name,
        outputdir,
        water_threshold=permanent_water_value,
        no_data=processing_cfg.reference_water.no_data_value,
        wbd_max_value=ref_water_max,
        drought_erosion_pixel=drought_erosion_pixel,
        flood_dilation_pixel=flood_dilation_pixel)

    water_portion = compute_water_spatial_coverage(
        wbd_im_str,
        no_data_path=no_data_geotiff_path,
        water_threshold=permanent_water_value,
        water_body_max=ref_water_max,
        lines_per_block=lines_per_block)

    logger.info(f'water spatial coverage : {water_portion} ')

    thres_max = np.empty([band_number])

    if water_portion == 1:
        # If the areas cover only water,
        # then use the very high threshold to classify all pixels as water.
        for band_ind in range(band_number):
            pol_str = pol_list[band_ind]
            thresh_file_str = os.path.join(
                outputdir, f"intensity_threshold_filled_{pol_str}.tif")
            thresh_peak_str = os.path.join(
                outputdir, f"mode_tau_filled_{pol_str}.tif")
            for filled_file_path in [thresh_file_str, thresh_peak_str]:
                dswx_sar_util.create_geotiff_with_one_value(
                    filled_file_path,
                    shape=[height, width],
                    filled_value=30)
    else:
        # Here we compute the bounds of the backscattering of water objects

        thres_max, intensity_sub_mean, intensity_sub_std, is_bimodal = \
            compute_threshold_max_bound(
                intensity_path=filt_im_str,
                reference_water_path=wbd_im_str,
                water_max_value=ref_water_max,
                water_threshold=permanent_water_value,
                no_data_path=no_data_geotiff_path,
                lines_per_block=lines_per_block)

        for band_ind in range(band_number):
            if pol_list[band_ind] == 'span':
                thres_max[band_ind] = 30
            else:
                logger.info(
                    'mean  intensity [dB] over water '
                    f'{pol_list[band_ind]}:'
                    f' {intensity_sub_mean[band_ind]:.2f}, {is_bimodal}')
                logger.info(
                    'std   intensity [dB] over water '
                    f'{pol_list[band_ind]}:'
                    f' {intensity_sub_std[band_ind]:.2f}, {is_bimodal}')
                logger.info(
                    'max bound intensity [dB] over water '
                    f'{pol_list[band_ind]}:'
                    f' {thres_max[band_ind]:.2f}, {is_bimodal}')

        block_row = init_threshold_cfg.maximum_tile_size.y
        block_col = init_threshold_cfg.maximum_tile_size.x

        # number_y_window
        n_rows_block = height // block_row
        # number_x_window
        n_cols_block = width // block_col
        m_rows_block = height % block_row
        m_cols_block = width % block_col

        n_rows_block = n_rows_block + (1 if m_rows_block > 0 else 0)
        n_cols_block = n_cols_block + (1 if m_cols_block > 0 else 0)

        threshold_tau_set = np.zeros([n_rows_block, n_cols_block, band_number])
        mode_tau_set = np.zeros([n_rows_block, n_cols_block, band_number])

        threshold_tau_dict = {}
        mode_tau_dict = {}

        # Parallel processing
        # -1 means using all processors
        n_jobs = number_workers

        results = Parallel(n_jobs=n_jobs)(
            delayed(process_block)(
                ii, jj,
                n_rows_block, n_cols_block,
                m_rows_block, m_cols_block,
                block_row, block_col,
                width, filt_im_str,
                water_mask_tif_str, cfg,
                thres_max, average_threshold_flag)
            for ii in range(0, n_rows_block)
            for jj in range(0, n_cols_block)
            )

        # If average_threshold_flag is True, all thresholds within
        # individual tile are averaged and assigned to the tile.
        # If not, the thresholds remain as they are and are used for
        # interpolation.
        if average_threshold_flag:

            threshold_tau_set = np.zeros([n_rows_block,
                                          n_cols_block,
                                          band_number])
            mode_tau_set = np.zeros([n_rows_block,
                                    n_cols_block,
                                    band_number])

            for ii, jj, threshold_tau_block, mode_tau_block, window_coord \
                    in results:
                threshold_tau_set[ii, jj, :] = threshold_tau_block
                mode_tau_set[ii, jj, :] = mode_tau_block

            threshold_tau_dict = save_threshold_dict(
                threshold_tau_set,
                block_row,
                block_col)
            mode_tau_dict = save_threshold_dict(
                mode_tau_set,
                block_row,
                block_col)

        else:
            threshold_tau_set = [[], [], []]
            mode_tau_set = [[], [], []]
            coord_row_list = [[], [], []]
            coord_col_list = [[], [], []]
            window_coord_list = [[], [], []]

            for ii, jj, threshold_tau_blocks, mode_tau_blocks, window_coords \
                    in results:
                # extract threshold for tiles
                pol_index = 0

                # individual polarizations
                for threshold_tau_block, mode_tau_block, window_coord in zip(
                     threshold_tau_blocks, mode_tau_blocks, window_coords):
                    # -50 represent the no-data value.
                    threshold_tau_subset = list(filter(lambda x: x != -50,
                                                [threshold_tau_block]))
                    mode_tau_subset = list(filter(lambda x: x != -50,
                                                  [mode_tau_block]))

                    if threshold_tau_subset:
                        # window center for row and col
                        window_center_row_list = [
                            int(ii * block_row +
                                (sub_window[1] + sub_window[2]) / 2)
                            for sub_window in window_coord]

                        window_center_col_list = [
                            int(jj * block_col +
                                (sub_window[3] + sub_window[4]) / 2)
                            for sub_window in window_coord]

                        # window coordinates
                        absolute_window_coord = [
                            [ii * block_row + sub_window[1],
                             ii * block_row + sub_window[2],
                             jj * block_col + sub_window[3],
                             jj * block_col + sub_window[4]]
                            for sub_window in window_coord]

                        coord_row_list[pol_index] = \
                            coord_row_list[pol_index] + window_center_row_list
                        coord_col_list[pol_index] = \
                            coord_col_list[pol_index] + window_center_col_list

                        threshold_tau_set[pol_index].extend(
                            threshold_tau_subset[0])
                        mode_tau_set[pol_index].extend(mode_tau_subset[0])
                        window_coord_list[pol_index].extend(
                            absolute_window_coord)
                    pol_index += 1

            threshold_tau_dict['block_row'] = coord_row_list
            threshold_tau_dict['block_col'] = coord_col_list

            mode_tau_dict['block_row'] = coord_row_list
            mode_tau_dict['block_col'] = coord_col_list

            threshold_tau_dict['array'] = threshold_tau_set
            threshold_tau_dict['subtile_coord'] = window_coord_list
            mode_tau_dict['array'] = mode_tau_set

        if not threshold_tau_dict:
            logger.info('No threshold_tau')
        # Currently, only 'gdal_grid' method is supported.
        if threshold_extending_method == 'gdal_grid':
            dict_threshold_list = [threshold_tau_dict, mode_tau_dict]
            interp_thres_str_list = ['intensity_threshold_filled',
                                     'mode_tau_filled']
            for dict_thres, thres_str in zip(dict_threshold_list,
                                             interp_thres_str_list):
                fill_threshold_with_gdal(
                    threshold_array=dict_thres,
                    rows=height,
                    cols=width,
                    filename=thres_str,
                    outputdir=outputdir,
                    pol_list=pol_list,
                    filled_value=thres_max,
                    no_data=-50,
                    average_tile=average_threshold_flag)

    if processing_cfg.debug_mode:

        intensity_whole = dswx_sar_util.read_geotiff(filt_im_str)
        if not average_threshold_flag:
            dswx_sar_util.block_threshold_visualization_rg(
                intensity_whole,
                threshold_tau_dict,
                outputdir=outputdir,
                figname='int_threshold_visualization_')
        else:
            for band_ind2 in range(band_number):
                dswx_sar_util.block_threshold_visualization(
                    np.squeeze(intensity_whole[band_ind2, :, :]),
                    block_row,
                    block_col,
                    threshold_tau_set[:, :, band_ind2],
                    outputdir,
                    f'int_threshold_visualization_{pol_list[band_ind2]}')

        data_shape = (height, width)
        pad_shape = (0, 0)

        for polind, pol in enumerate(pol_list):

            pad_shape = (0, 0)
            block_params = dswx_sar_util.block_param_generator(
                lines_per_block,
                data_shape,
                pad_shape)

            thresh_file_path = os.path.join(
                outputdir, f"intensity_threshold_filled_{pol}.tif")
            initial_water_tif_path = os.path.join(
                outputdir, f"initial_water_{pol}.tif")
            threshold_geotiff = os.path.join(
                outputdir, f"intensity_threshold_filled_{pol}_georef.tif")

            for block_param in block_params:
                threshold_block = dswx_sar_util.get_raster_block(
                    thresh_file_path, block_param=block_param)
                intensity_block = dswx_sar_util.get_raster_block(
                    filt_im_str, block_param=block_param)

                initial_water_binary = convert_pow2db(np.squeeze(
                    intensity_block[polind, :, :])) < threshold_block
                if initial_water_binary.ndim == 1:
                    initial_water_binary = initial_water_binary[np.newaxis, :]
                    threshold_block = threshold_block[np.newaxis, :]

                dswx_sar_util.write_raster_block(
                    out_raster=initial_water_tif_path,
                    data=initial_water_binary,
                    block_param=block_param,
                    geotransform=water_meta['geotransform'],
                    projection=water_meta['projection'],
                    datatype='byte',
                    cog_flag=True,
                    scratch_dir=outputdir)

                dswx_sar_util.write_raster_block(
                    out_raster=threshold_geotiff,
                    data=threshold_block,
                    block_param=block_param,
                    geotransform=water_meta['geotransform'],
                    projection=water_meta['projection'],
                    datatype='float32',
                    cog_flag=True,
                    scratch_dir=outputdir)

    t_all_elapsed = time.time() - t_all
    logger.info(f"successfully ran computing initial threshold in "
                f"{t_all_elapsed:.3f} seconds")


def main():

    parser = _get_parser()

    args = parser.parse_args()

    generate_log.configure_log_file(args.log_file)

    mimetypes.add_type("text/yaml", ".yaml", strict=True)
    flag_first_file_is_text = 'text' in mimetypes.guess_type(
        args.input_yaml[0])[0]

    if len(args.input_yaml) > 1 and flag_first_file_is_text:
        logger.info('ERROR only one runconfig file is allowed')
        return

    if flag_first_file_is_text:
        cfg = RunConfig.load_from_yaml(args.input_yaml[0], 'dswx_s1', args)

    processing_cfg = cfg.groups.processing
    pol_mode = processing_cfg.polarization_mode
    pol_list = processing_cfg.polarizations
    if pol_mode == 'MIX_DUAL_POL':
        proc_pol_set = [DSWX_S1_POL_DICT['DV_POL'],
                        DSWX_S1_POL_DICT['DH_POL']]
    elif pol_mode == 'MIX_SINGLE_POL':
        proc_pol_set = [DSWX_S1_POL_DICT['SV_POL'],
                        DSWX_S1_POL_DICT['SH_POL']]
    else:
        proc_pol_set = [pol_list]
    for pol_set in proc_pol_set:
        processing_cfg.polarizations = pol_set
        run(cfg)


if __name__ == '__main__':
    main()<|MERGE_RESOLUTION|>--- conflicted
+++ resolved
@@ -806,9 +806,8 @@
     method: str
         Thresholding algorithm ('ki', 'otsu', 'rg')
     multi_threshold : bool
-<<<<<<< HEAD
-        Flag indicating whether tri-mode Gaussian distribution is assumed
-        or not.
+        Flag indicating whether tri-mode Gaussian distribution
+        is assumed or not.
     adjust_if_nonoverlap : bool
         Flag enabling the adjustment of the threshold
         If True, the threshold goes up to the point where the lower
@@ -826,14 +825,6 @@
         threshold as the value at the specified percentile of the higher
         distribution. This adjustment ensures that the threshold aligns
         with the desired percentile position within the distribution.
-=======
-        Flag indicating whether tri-mode Gaussian distribution
-        is assumed or not.
-    adjust_threshold_nonoverlapped_distribution : bool
-        Flag enabling the adjustment of the threshold
-        If True, the threshold goes up to the point where the
-        lower distribution ends
->>>>>>> b1b6acc7
 
     Returns
     -------
@@ -1082,25 +1073,7 @@
 
         if tri_optimization:
             intensity_sub2 = intensity_sub[intensity_sub < tri_second_mode[0]]
-<<<<<<< HEAD
-            tau_bound_gauss = threshold_otsu(intensity_sub2)
-
-            if threshold > tau_bound_gauss:
-                threshold = tau_bound_gauss
-                idx_tau_bound_gauss = np.searchsorted(intensity_bins,
-                                                      threshold)
-                tri_lowmaxind_cands, _ = find_peaks(intensity_counts[0:idx_tau_bound_gauss+1], distance=5)
-                if not tri_lowmaxind_cands.any():
-                    tri_lowmaxind_cands = np.array([np.nanargmax(intensity_counts[: idx_tau_bound_gauss+1])])
-                intensity_counts_cand = intensity_counts[tri_lowmaxind_cands]
-                tri_lowmaxind = tri_lowmaxind_cands[np.nanargmax(intensity_counts_cand)]
-                tri_lowmaxind = np.squeeze(tri_lowmaxind)
-
-                if tri_lowmaxind.size > 1:
-                    tri_lowmaxind = tri_lowmaxind[tri_lowmaxind <= idx_tau_bound_gauss]
-                    tri_lowmaxind = tri_lowmaxind[0]
-                modevalue = intensity_bins[tri_lowmaxind]
-=======
+
             if intensity_sub2.size > 0:
                 tau_bound_gauss = threshold_otsu(intensity_sub2)
 
@@ -1127,7 +1100,6 @@
                                                       idx_tau_bound_gauss]
                         tri_lowmaxind = tri_lowmaxind[0]
                     modevalue = intensity_bins[tri_lowmaxind]
->>>>>>> b1b6acc7
 
         if method == 'rg':
             intensity_countspp, _ = np.histogram(
@@ -1251,17 +1223,9 @@
     """
     Adjust the threshold between two non-overlapping Gaussian distributions.
 
-<<<<<<< HEAD
     This function iteratively adjusts the threshold towards the mean of the
     second distribution until overlap criteria are met or the maximum number
     of iterations is reached.
-=======
-    This function optimizes the threshold value between two non-overlapped
-    Gaussian distributions. The optimization is done iteratively, moving
-    the threshold towards the second distribution's mean in each step until
-    the overlap criterion is met or the maximum number of iterations is
-    reached.
->>>>>>> b1b6acc7
 
     Parameters
     ----------
@@ -1288,25 +1252,14 @@
     Returns
     -------
     threshold : float
-<<<<<<< HEAD
         Optimized threshold value for separating the two distributions.
-=======
-        The optimized threshold value which best separates the
-        two Gaussian distributions.
->>>>>>> b1b6acc7
 
     Notes
     -----
     The function uses a while loop to iteratively adjust the threshold.
-<<<<<<< HEAD
     The loop terminates when either the overlap criterion (based on cumulative
     distribution functions) is met, or the maximum number of iterations is
     reached.
-=======
-    The loop terminates when either the overlap criterion (based on
-    cumulative distribution functions) is met, or the maximum number of
-    iterations is reached.
->>>>>>> b1b6acc7
     """
     if thresh_low_dist_percent is None:
         thresh_low_dist_percent = 0.98
@@ -1314,16 +1267,10 @@
         thresh_high_dist_percent = 0.02
     # Adjust the threshold if the distributions do not overlap
     iteration = 0
-<<<<<<< HEAD
     while (norm.cdf(threshold, mean1, std1) < thresh_low_dist_percent) and \
           (norm.cdf(threshold, mean2, std2) < thresh_high_dist_percent) and \
             iteration < max_iterations:
 
-=======
-    while (norm.cdf(threshold, mean1, std1) < 0.95 and
-           norm.cdf(threshold, mean2, std2) < 0.05) and \
-            (iteration < max_iterations):
->>>>>>> b1b6acc7
         # Move threshold towards the mean of the second distribution
         threshold += (mean2 - threshold) * step_fraction
         iteration += 1
@@ -1740,15 +1687,11 @@
 
     tile_selection_twele = threshold_cfg.tile_selection_twele
     tile_selection_bimodality = threshold_cfg.tile_selection_bimodality
-<<<<<<< HEAD
+
     adjust_threshold_flag = threshold_cfg.adjust_if_nonoverlap
     low_dist_percentile = threshold_cfg.low_dist_percentile
     high_dist_percentile = threshold_cfg.high_dist_percentile
 
-=======
-    adjust_threshold_flag = \
-        threshold_cfg.adjust_threshold_nonoverlapped_distribution
->>>>>>> b1b6acc7
     # water cfg
     water_cfg = processing_cfg.reference_water
 
@@ -1787,7 +1730,6 @@
                            win_size=winsize,
                            selection_methods=tile_selection_method)
 
-<<<<<<< HEAD
         if len(candidate_tile_coords) > 0:
             if pol in ['VV', 'VH', 'HH', 'HV', 'span', 'ratio']:
                 target_im = 10 * np.log10(intensity[polind])
@@ -1799,26 +1741,7 @@
 
             wbdsub_norm = water_body_subset / \
                 tile_selection_object.wbd_max_value
-=======
-        if pol in ['VV', 'VH', 'HH', 'HV', 'span']:
-            (min_intensity_histogram,
-             max_intensity_histogram,
-             step_histogram) = -35, 10, 0.1
-            target_im = np.squeeze(10*np.log10(intensity[polind, :, :]))
-        elif pol == 'ratio':
-            (min_intensity_histogram,
-             max_intensity_histogram,
-             step_histogram) = -11, 0, 0.1
-            target_im = np.squeeze(10*np.log10(intensity[polind, :, :]))
-        else:
-            (min_intensity_histogram,
-             max_intensity_histogram,
-             step_histogram) = -1000, -1000, 0.1
-            target_im = np.squeeze(intensity[polind, :, :])
-
-        if len(candidate_tile_coords) > 0:
-            wbdsub_norm = wbdsub/tile_selection_object.wbd_max_value
->>>>>>> b1b6acc7
+
             if wbdsub_norm.shape[0]*wbdsub_norm.shape[1] == 0:
                 water_variation = 0
             else:
