import copy
import gc
import mimetypes
import logging
import os
import time

import numpy as np
from scipy import ndimage
from joblib import Parallel, delayed
import gc  # Garbage collection module

from dswx_sar import (dswx_sar_util,
                      generate_log)
from dswx_sar.dswx_runconfig import (DSWX_S1_POL_DICT,
                                     RunConfig,
                                     _get_parser)

logger = logging.getLogger('dswx_s1')


def region_growing(likelihood_image,
                   initial_threshold=0.6,
                   relaxed_threshold=0.45,
                   maxiter=200,
                   exclude_area=None,
                   mode='descending',
                   verbose=True):
    """The regions are then grown from the seed points to adjacent
    points since it covers the relaxed_threshold values.

    Parameters
    ----------
    likelihood_image : numpy.ndarray
        fuzzy image with values [0, 1] representing
        likelihood of features (e.g. water) where 0 is 0% and 1 is 100%
    initial_threshold : float
        Initial threshold [0 - 1] used to classify
        `fuzz_image` into feature and non-feature pixels.
        If a pixel values exceeds `initial_threshold`
        then it is classified as feature, otherwise it is
        classified as non-feature.
    relaxed_threshold : float
        relaxed threshold to be used for transient area
        between feature and non-feature. Any pixel value
        greater than threshold classified as feature,
        otherwise it's classified as non-feature.
    maxiter : integer
        maximum iteration for region growing.
        Defaults to 0 which translates to infinite iterations.
    mode : str
        'ascending' or 'descending'
        If region growing mode is 'ascending',
        then algorithm starts from low value to high value
        to find the pixel lower than relaxed threshold.
        The 'descending' starts from high value and find
        the pixel higher than relaxed threshold.

    Returns
    ----------
    binary_image : numpy.ndarray
        result of region growing algorithm
        1: the pixels involved in region growing (i.e., water)
        0: the pixels not involved in region growing (i.e., non-water)
    """
    if mode == 'descending':
        if initial_threshold <= relaxed_threshold:
            err_str = f"Initial threshold {initial_threshold} " \
                      " should be larger than relaxed threshold" \
                      f"{relaxed_threshold}."
            raise ValueError(err_str)
    elif mode == 'ascending':
        if initial_threshold >= relaxed_threshold:
            err_str = f"Initial threshold {initial_threshold} " \
                      " should be smaller than relaxed threshold" \
                      f"{relaxed_threshold}."
            raise ValueError(err_str)

    # Create initial binary image using seed value
    if mode == 'descending':
        binary_image = likelihood_image > initial_threshold
    else:
        binary_image = likelihood_image < initial_threshold

    newpixelmin = 0
    itercount = 0
    number_added = 20

    # Maximum iteration 0 is assumed as that region growing
    # should be carried out until all pixels are included.
    if maxiter == 0:
        maxiter = np.inf

    if exclude_area is not None:
        target_area = np.invert(exclude_area)

    # Run region growing until maximum iteration reaches
    # and no more pixels are found
    while (itercount < maxiter) and (number_added > newpixelmin):

        # exclude the original binary pixels from buffer binary
        if exclude_area is not None:
            buffer_binary = np.logical_xor(
                ndimage.binary_dilation(binary_image,
                                        mask=target_area),
                binary_image)
        else:
            buffer_binary = np.logical_xor(
                ndimage.binary_dilation(binary_image),
                binary_image)

        # define new_binary for the pixels higher than relaxed_threshold
        if mode == 'descending':
            new_binary = likelihood_image[buffer_binary] > relaxed_threshold
        else:
            new_binary = likelihood_image[buffer_binary] < relaxed_threshold

        # add new pixels to binary_image
        binary_image[buffer_binary] = new_binary
        number_added = np.sum(new_binary)
        itercount += 1
        if verbose:
            logger.info(f"full region growing iteration {itercount}: "
                        f"{number_added:.3f} pixels added")

    return binary_image


def process_region_growing_block(block_param,
                                 loopind,
                                 base_dir,
                                 fuzzy_base_name,
                                 input_tif_path,
                                 exclude_area_path,
                                 initial_threshold,
                                 relaxed_threshold,
                                 maxiter):
    """Process region growing for blocks

    Parameters
    ----------
    block_param: BlockParam
        Object specifying where and how much to read and write to out_raster
    loopind: integer
        index value for iteration
    base_dir: str
        path for fuzzy geotiff and input geotiff
    fuzzy_base_name: str
        prefix for temporary file name
    input_tif_path: str
        path of initial fuzzy later
    initial_threshold : float
        Initial threshold [0 - 1] used to classify
        `likelihood_image` into feature and non-feature pixels.
        If a pixel values exceeds `initial_threshold`
        then it is classified as feature, otherwise it is
        classified as non-feature.
    relaxed_threshold : float
        relaxed threshold to be used for transient area
        between feature and non-feature. Any pixel value
        greater than threshold classified as feature,
        otherwise it's classified as non-feature.
    maxiter : integer
        maximum iteration for region growing

    Returns
    ----------
    block_param: BlockParam
        Object specifying where and how much to read and write to out_raster
    data_block: numpy.ndarraya
        fuzzy values after region growing
    """
    # At first loop, read block from intial fuzzy value geotiff
    # Otherwise, read block from previous loop

    if loopind == 0:
        fuzzy_map_temp = input_tif_path
    else:
        fuzzy_map_temp = \
            f'{base_dir}/{fuzzy_base_name}_temp_loop_{loopind}.tif'
    data_block = dswx_sar_util.get_raster_block(
        fuzzy_map_temp, block_param)

    if exclude_area_path is not None:
        exclude_block = dswx_sar_util.get_raster_block(
            exclude_area_path, block_param)
    else:
        exclude_block = None

    # Run region growing for fuzzy values
    region_grow_sub = region_growing(data_block,
                                     initial_threshold=initial_threshold,
                                     relaxed_threshold=relaxed_threshold,
                                     maxiter=maxiter,
                                     exclude_area=exclude_block,
                                     verbose=False)

    # replace fuzzy values with 1 for the pixels included by region growing
    data_block[region_grow_sub == 1] = 1
    del region_grow_sub
    if exclude_block is not None:
        del exclude_block
    gc.collect()
    return block_param, data_block


def run_parallel_region_growing(input_tif_path,
                                output_tif_path,
                                exclude_area_path=None,
                                lines_per_block=200,
                                initial_threshold=0.6,
                                relaxed_threshold=0.45,
                                maxiter=200):
    """Perform region growing in parallel

    Parameters
    ----------
    input_tif_path: str
        path of fuzzy-logic value Geotiff
    output_tif_path: str
        path of region-growing
    lines_per_block: int
        lines per block
    initial_threshold: float
        Initial seed values where region-growing starts.
        Initial threshold [0 - 1] used to classify
        `likelihood_image` into feature and non-feature pixels.
        If a pixel values exceeds `initial_threshold`
        then it is classified as feature, otherwise it is
        classified as non-feature.
    relaxed_threshold: float
        value where region-growing stops.
        relaxed threshold to be used for transient area
        between feature and non-feature. Any pixel value
        greater than threshold classified as feature,
        otherwise it's classified as non-feature.
    maxiter: integer
        maximum number of dilation
    """
    meta_dict = dswx_sar_util.get_meta_from_tif(input_tif_path)
    data_length = meta_dict['length']
    data_width = meta_dict['width']
    data_shape = [data_length, data_width]

    num_available_cpu = os.cpu_count()
    # Process fast region-growing with blocks
    # In each iteration, the block size will increase to cover
    # more areas to accelerate processing in challenging
    # areas after the initial iteration
    # Dynamically compute lines_per_block_list
    lines_per_block_list = [lines_per_block]
<<<<<<< HEAD
    next_lines_per_block = lines_per_block
    multiplier = 2
    while next_lines_per_block < data_length and multiplier < 6:
        next_lines_per_block = lines_per_block * multiplier
=======
    multiplier = 2
    while True:
        next_lines_per_block = lines_per_block * multiplier
        if next_lines_per_block >= data_length or multiplier == 6:
            break  # Stop if the next block size exceeds or is equal to the length of the image
>>>>>>> 27dbb64c
        lines_per_block_list.append(next_lines_per_block)
        multiplier += 1

    num_loop = len(lines_per_block_list)

    for loopind, lines_per_block_loop in enumerate(lines_per_block_list):
        base_dir = os.path.dirname(output_tif_path)
        fuzzy_base_name = os.path.splitext(
            os.path.basename(input_tif_path))[0]
        lines_per_block_loop = min(data_length,
                                   lines_per_block_loop)
        pad_shape = (0, 0)
        block_params = dswx_sar_util.block_param_generator(
            lines_per_block_loop,
            data_shape,
            pad_shape)

        num_block = int(np.ceil(data_length / lines_per_block_loop))
        use_cpu = min(num_available_cpu, num_block)

        # run region-growing for blocks in parallel
<<<<<<< HEAD
        result = Parallel(n_jobs=use_cpu)(
            delayed(process_region_growing_block)(
                block_param,
                loopind,
                base_dir,
                fuzzy_base_name,
                input_tif_path,
                exclude_area_path,
                initial_threshold,
                relaxed_threshold,
                maxiter)
=======
        result = Parallel(n_jobs=use_cpu)(delayed(process_region_growing_block)(
            block_param,
            loopind,
            base_dir,
            fuzzy_base_name,
            input_tif_path,
            exclude_area_path,
            initial_threshold,
            relaxed_threshold,
            maxiter)
>>>>>>> 27dbb64c
            for block_param in block_params)

        for block_param, region_grow_block in result:
            fuzzy_map_temp = \
                f'{base_dir}/{fuzzy_base_name}_temp_loop_{loopind + 1}.tif'

            dswx_sar_util.write_raster_block(
                fuzzy_map_temp,
                region_grow_block,
                block_param,
                geotransform=meta_dict['geotransform'],
                projection=meta_dict['projection'],
                datatype='float32',
                cog_flag=True,
                scratch_dir=base_dir)

            # In final loop, write the result to output_tif_path
            if loopind == num_loop - 1:
                dswx_sar_util.write_raster_block(
                    output_tif_path,
                    region_grow_block,
                    block_param,
                    geotransform=meta_dict['geotransform'],
                    projection=meta_dict['projection'],
                    datatype='float32',
                    cog_flag=True,
                    scratch_dir=base_dir)
        del result, region_grow_block
        gc.collect()  # Invoke garbage collector


def run(cfg):
    '''
    Run region growing with parameters in cfg dictionary
    '''
    logger.info('Starting DSWx-S1 Region-Growing')

    t_all = time.time()

    processing_cfg = cfg.groups.processing
    outputdir = cfg.groups.product_path_group.scratch_path
    pol_list = copy.deepcopy(processing_cfg.polarizations)
    pol_options = processing_cfg.polarimetric_option

    if pol_options is not None:
        pol_list += pol_options

    pol_str = '_'.join(pol_list)

    # Region growing cfg
    region_growing_cfg = processing_cfg.region_growing
    region_growing_seed = region_growing_cfg.initial_threshold
    region_growing_relaxed_threshold = region_growing_cfg.relaxed_threshold
    region_growing_line_per_block = region_growing_cfg.line_per_block

    logger.info(f'Region Growing Seed: {region_growing_seed}')
    logger.info('Region Growing relaxed threshold: '
                f'{region_growing_relaxed_threshold}')

    fuzzy_tif_path = os.path.join(
        outputdir, f'fuzzy_image_{pol_str}.tif')
    feature_meta = dswx_sar_util.get_meta_from_tif(fuzzy_tif_path)
    feature_tif_path = os.path.join(
        outputdir, f"region_growing_output_binary_{pol_str}.tif")
    temp_rg_tif_path = os.path.join(
        outputdir, f'temp_region_growing_{pol_str}.tif')

    # First, run region-growing algorithm for blocks
    # to avoid to repeatly run with large image.
    run_parallel_region_growing(
        fuzzy_tif_path,
        temp_rg_tif_path,
        lines_per_block=region_growing_line_per_block,
        initial_threshold=region_growing_seed,
        relaxed_threshold=region_growing_relaxed_threshold,
        maxiter=0)

    fuzzy_map = dswx_sar_util.read_geotiff(fuzzy_tif_path)
    temp_rg = dswx_sar_util.read_geotiff(temp_rg_tif_path)

    # replace the fuzzy values with 1 for the pixels
    # where the region-growing already applied
    fuzzy_map[temp_rg == 1] = 1
    del temp_rg

    # Run region-growing again for entire image
    region_grow_map = region_growing(
        fuzzy_map,
        initial_threshold=region_growing_seed,
        relaxed_threshold=region_growing_relaxed_threshold,
        maxiter=0)

    dswx_sar_util.save_dswx_product(
        region_grow_map,
        feature_tif_path,
        geotransform=feature_meta['geotransform'],
        projection=feature_meta['projection'],
        scratch_dir=outputdir)

    t_all_elapsed = time.time() - t_all
    logger.info(
        f"successfully ran region growing in {t_all_elapsed:.3f} seconds")


def main():
    'Main Function to run region growing'
    parser = _get_parser()

    args = parser.parse_args()

    mimetypes.add_type("text/yaml", ".yaml", strict=True)
    flag_first_file_is_text = 'text' in mimetypes.guess_type(
        args.input_yaml[0])[0]

    if not flag_first_file_is_text:
        raise ValueError('input yaml file is not text')

    if len(args.input_yaml) > 1 and flag_first_file_is_text:
        logger.info('ERROR only one runconfig file is allowed')
        return

    cfg = RunConfig.load_from_yaml(args.input_yaml[0], 'dswx_s1', args)
    generate_log.configure_log_file(args.log_file)

    processing_cfg = cfg.groups.processing
    pol_mode = processing_cfg.polarization_mode
    pol_list = processing_cfg.polarizations
    if pol_mode == 'MIX_DUAL_POL':
        proc_pol_set = [DSWX_S1_POL_DICT['DV_POL'],
                        DSWX_S1_POL_DICT['DH_POL']]
    elif pol_mode == 'MIX_SINGLE_POL':
        proc_pol_set = [DSWX_S1_POL_DICT['SV_POL'],
                        DSWX_S1_POL_DICT['SH_POL']]
    else:
        proc_pol_set = [pol_list]

    for pol_set in proc_pol_set:
        processing_cfg.polarizations = pol_set
        run(cfg)


if __name__ == '__main__':
    main()<|MERGE_RESOLUTION|>--- conflicted
+++ resolved
@@ -249,18 +249,11 @@
     # areas after the initial iteration
     # Dynamically compute lines_per_block_list
     lines_per_block_list = [lines_per_block]
-<<<<<<< HEAD
     next_lines_per_block = lines_per_block
     multiplier = 2
     while next_lines_per_block < data_length and multiplier < 6:
         next_lines_per_block = lines_per_block * multiplier
-=======
-    multiplier = 2
-    while True:
-        next_lines_per_block = lines_per_block * multiplier
-        if next_lines_per_block >= data_length or multiplier == 6:
-            break  # Stop if the next block size exceeds or is equal to the length of the image
->>>>>>> 27dbb64c
+
         lines_per_block_list.append(next_lines_per_block)
         multiplier += 1
 
@@ -282,7 +275,6 @@
         use_cpu = min(num_available_cpu, num_block)
 
         # run region-growing for blocks in parallel
-<<<<<<< HEAD
         result = Parallel(n_jobs=use_cpu)(
             delayed(process_region_growing_block)(
                 block_param,
@@ -294,18 +286,7 @@
                 initial_threshold,
                 relaxed_threshold,
                 maxiter)
-=======
-        result = Parallel(n_jobs=use_cpu)(delayed(process_region_growing_block)(
-            block_param,
-            loopind,
-            base_dir,
-            fuzzy_base_name,
-            input_tif_path,
-            exclude_area_path,
-            initial_threshold,
-            relaxed_threshold,
-            maxiter)
->>>>>>> 27dbb64c
+
             for block_param in block_params)
 
         for block_param, region_grow_block in result:
