import logging
import mimetypes
import os
import time

import numpy as np
import osgeo.gdal as gdal

from dswx_sar import dswx_sar_util, filter_SAR, generate_log
from dswx_sar.dswx_runconfig import DSWX_S1_POL_DICT, _get_parser, RunConfig
from dswx_sar.pre_processing import pol_ratio
from dswx_sar.masking_with_ancillary import FillMaskLandCover

logger = logging.getLogger('dswx_s1')


def run(cfg):

    logger.info('Start inundated vegetation mapping')

    t_all = time.time()

    processing_cfg = cfg.groups.processing
    outputdir = cfg.groups.product_path_group.scratch_path

    inundated_vege_cfg = processing_cfg.inundated_vegetation
    inundated_vege_ratio_max = inundated_vege_cfg.dual_pol_ratio_max
    inundated_vege_ratio_min = inundated_vege_cfg.dual_pol_ratio_min
    inundated_vege_ratio_threshold = \
        inundated_vege_cfg.dual_pol_ratio_threshold
    inundated_vege_cross_pol_min = inundated_vege_cfg.cross_pol_min
    inundated_vege_target = inundated_vege_cfg.target_land_cover

    filter_size = processing_cfg.filter.window_size
    line_per_block = inundated_vege_cfg.line_per_block

    # Currently, inundated vegetation for C-band is available for
    # Herbanceous wetland area
    landcover_path_str = os.path.join(outputdir, 'interpolated_landcover.tif')
    mask_obj = FillMaskLandCover(landcover_path_str)
    inundated_vege_path = f"{outputdir}/temp_inundated_vegetation_{pol_all_str}.tif"

    dual_pol_flag = False
    if (('HH' in pol_list) and ('HV' in pol_list)) or \
       (('VV' in pol_list) and ('VH' in pol_list)):
        dual_pol_flag = True

    if inundated_vege_cfg.enabled and not dual_pol_flag:
        err_str = 'Daul polarizations are required for inundated vegetation'
        raise ValueError(err_str)

    for polind, pol in enumerate(pol_list):
        if pol in ['HH', 'VV']:
            copol_ind = polind
        elif pol in ['HV', 'VH']:
            crosspol_ind = polind

    rtc_dual_path = f"{outputdir}/filtered_image_{pol_all_str}.tif"
    if not os.path.isfile(rtc_dual_path):
        err_str = f'{rtc_dual_path} is not found.'
        raise FileExistsError(err_str)

    if (inundated_vege_ratio_min > inundated_vege_ratio_threshold) or \
       (inundated_vege_ratio_max < inundated_vege_ratio_threshold):
        err_str = f'{inundated_vege_ratio_threshold} is not valid.'
        raise ValueError(err_str)

    im_meta = dswx_sar_util.get_meta_from_tif(rtc_dual_path)

    pad_shape = (filter_size, 0)
    block_params = dswx_sar_util.block_param_generator(
        lines_per_block=line_per_block,
        data_shape=(im_meta['length'],
                    im_meta['width']),
        pad_shape=pad_shape)

    for block_param in block_params:

        rtc_dual = dswx_sar_util.get_raster_block(
            rtc_dual_path,
            block_param)

        rtc_ratio = pol_ratio(
            np.squeeze(rtc_dual[copol_ind, :, :]),
            np.squeeze(rtc_dual[crosspol_ind, :, :]))

<<<<<<< HEAD
        filt_ratio = filter_SAR.lee_enhanced_filter(
            rtc_ratio,
            win_size=filter_size)

        filt_ratio_db = 10 * np.log10(filt_ratio)
        cross_db = 10 * np.log10(
            np.squeeze(rtc_dual[crosspol_ind, :, :]))

        output_data = np.zeros(filt_ratio.shape, dtype='uint8')

        target_cross_pol = cross_db > inundated_vege_cross_pol_min

        target_inundated_vege_class = mask_obj.get_mask(
            mask_label=inundated_vege_target,
            block_param=block_param)

        inundated_vegetation = (
            filt_ratio_db > inundated_vege_ratio_threshold) & \
            target_cross_pol & \
            target_inundated_vege_class

        output_data[inundated_vegetation] = 2

        dswx_sar_util.write_raster_block(
            out_raster=inundated_vege_path,
            data=output_data,
            block_param=block_param,
=======
    # Currently, inundated vegetation for C-band is available for
    # Herbanceous wetland area
    landcover_path_str = os.path.join(outputdir, 'interpolated_landcover.tif')
    mask_obj = FillMaskLandCover(landcover_path_str)
    target_inundated_vege_class = mask_obj.get_mask(
        mask_label=['Herbaceous wetland'])

    target_cross_pol = cross_db > inundated_vege_cross_pol_min

    inundated_vegetation = (
        filt_ratio_db > inundated_vege_ratio_threshold) & \
        target_cross_pol & \
        target_inundated_vege_class

    mask_excluded = mask_obj.get_mask(mask_label=[
        'Bare sparse vegetation',
        'Urban'])

    output_data[inundated_vegetation] = 2
    output_data[mask_excluded] = 0

    inundated_vege_path = f"{outputdir}/temp_inundated_vegetation_{pol_all_str}.tif"
    dswx_sar_util.save_dswx_product(
        output_data,
        inundated_vege_path,
        geotransform=im_meta['geotransform'],
        projection=im_meta['projection'],
        description='Water classification (WTR)',
        scratch_dir=outputdir)

    if processing_cfg.debug_mode:
        dswx_sar_util.save_raster_gdal(
            data=filt_ratio_db,
            output_file=os.path.join(outputdir,
                                     f'intensity_db_ratio_{pol_all_str}.tif'),
>>>>>>> 570e0a3c
            geotransform=im_meta['geotransform'],
            projection=im_meta['projection'],
            datatype='byte')

        if processing_cfg.debug_mode:
            dswx_sar_util.write_raster_block(
                out_raster=os.path.join(
                outputdir, f'intensity_db_ratio_{pol_all_str}.tif'),
                data=filt_ratio_db,
                block_param=block_param,
                geotransform=im_meta['geotransform'],
                projection=im_meta['projection'],
                datatype='float32')

    dswx_sar_util._save_as_cog(inundated_vege_path, outputdir)

    t_time_end = time.time()

    logger.info(
        f'total inundated vegetation mapping time: {t_time_end - t_all} sec')


def main():

    parser = _get_parser()

    args = parser.parse_args()

    generate_log.configure_log_file(args.log_file)

    mimetypes.add_type("text/yaml", ".yaml", strict=True)
    flag_first_file_is_text = 'text' in mimetypes.guess_type(
        args.input_yaml[0])[0]

    if len(args.input_yaml) > 1 and flag_first_file_is_text:
        logger.info('ERROR only one runconfig file is allowed')
        return

    if flag_first_file_is_text:
        cfg = RunConfig.load_from_yaml(args.input_yaml[0], 'dswx_s1', args)

    processing_cfg = cfg.groups.processing
    pol_mode = processing_cfg.polarization_mode
    pol_list = processing_cfg.polarizations
    if pol_mode == 'MIX_DUAL_POL':
        proc_pol_set = [DSWX_S1_POL_DICT['DV_POL'],
                        DSWX_S1_POL_DICT['DH_POL']]
    elif pol_mode == 'MIX_SINGLE_POL':
        proc_pol_set = [DSWX_S1_POL_DICT['SV_POL'],
                        DSWX_S1_POL_DICT['SH_POL']]
    else:
        proc_pol_set = [pol_list]

    for pol_set in proc_pol_set:
        processing_cfg.polarizations = pol_set
        run(cfg)

if __name__ == '__main__':
    main()<|MERGE_RESOLUTION|>--- conflicted
+++ resolved
@@ -84,7 +84,6 @@
             np.squeeze(rtc_dual[copol_ind, :, :]),
             np.squeeze(rtc_dual[crosspol_ind, :, :]))
 
-<<<<<<< HEAD
         filt_ratio = filter_SAR.lee_enhanced_filter(
             rtc_ratio,
             win_size=filter_size)
@@ -112,43 +111,6 @@
             out_raster=inundated_vege_path,
             data=output_data,
             block_param=block_param,
-=======
-    # Currently, inundated vegetation for C-band is available for
-    # Herbanceous wetland area
-    landcover_path_str = os.path.join(outputdir, 'interpolated_landcover.tif')
-    mask_obj = FillMaskLandCover(landcover_path_str)
-    target_inundated_vege_class = mask_obj.get_mask(
-        mask_label=['Herbaceous wetland'])
-
-    target_cross_pol = cross_db > inundated_vege_cross_pol_min
-
-    inundated_vegetation = (
-        filt_ratio_db > inundated_vege_ratio_threshold) & \
-        target_cross_pol & \
-        target_inundated_vege_class
-
-    mask_excluded = mask_obj.get_mask(mask_label=[
-        'Bare sparse vegetation',
-        'Urban'])
-
-    output_data[inundated_vegetation] = 2
-    output_data[mask_excluded] = 0
-
-    inundated_vege_path = f"{outputdir}/temp_inundated_vegetation_{pol_all_str}.tif"
-    dswx_sar_util.save_dswx_product(
-        output_data,
-        inundated_vege_path,
-        geotransform=im_meta['geotransform'],
-        projection=im_meta['projection'],
-        description='Water classification (WTR)',
-        scratch_dir=outputdir)
-
-    if processing_cfg.debug_mode:
-        dswx_sar_util.save_raster_gdal(
-            data=filt_ratio_db,
-            output_file=os.path.join(outputdir,
-                                     f'intensity_db_ratio_{pol_all_str}.tif'),
->>>>>>> 570e0a3c
             geotransform=im_meta['geotransform'],
             projection=im_meta['projection'],
             datatype='byte')
